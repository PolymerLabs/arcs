// Copyright (c) 2017 Google Inc. All rights reserved.
// This code may only be used under the BSD style license found at
// http://polymer.github.io/LICENSE.txt
// Code distributed by Google as part of this project is also
// subject to an additional IP rights grant found at
// http://polymer.github.io/PATENTS.txt

chrome.runtime.onMessage.addListener(function(request, sender, sendResponse) {
  console.log('event page received message ' + request.method, request);
  if (request.method == 'storePageEntities') {
    let key = request.url;
    chrome.storage.local.set({ [request.url]: request.results }, () => {
      if (chrome.runtime.lastError) {
        console.log('ERROR failed to store: ' + chrome.runtime.lastError);
      }
    });

    // TODO(smalls) remove this, it's only for debugging
    chrome.storage.local.get(null, result => {
      console.log('after store completed, storage contains', result);
    });
  } else if (request.method == 'loadAllEntities') {
    chrome.storage.local.get(null, result => {
      if (chrome.runtime.lastError) {
        console.log('ERROR retrieving storage: ' + chrome.runtime.lastError);
        return;
      }

<<<<<<< HEAD
        sendResponse(result);
      });
      return true;
    }
=======
      sendResponse(result);
    });
    return true;
  } else {
    return;
>>>>>>> c29b9002
  }
});<|MERGE_RESOLUTION|>--- conflicted
+++ resolved
@@ -26,17 +26,9 @@
         return;
       }
 
-<<<<<<< HEAD
         sendResponse(result);
       });
       return true;
     }
-=======
-      sendResponse(result);
-    });
-    return true;
-  } else {
-    return;
->>>>>>> c29b9002
   }
 });