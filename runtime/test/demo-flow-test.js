/**
 * @license
 * Copyright (c) 2017 Google Inc. All rights reserved.
 * This code may only be used under the BSD style license found at
 * http://polymer.github.io/LICENSE.txt
 * Code distributed by Google as part of this project is also
 * subject to an additional IP rights grant found at
 * http://polymer.github.io/PATENTS.txt
 */

 'use strict';

import Arc from '../arc.js';
import Manifest from '../manifest.js';
import Loader from '../loader.js';
import {assert} from './chai-web.js';
import Planner from '../planner.js';
import * as testUtil from './test-util.js';
import MockSlotComposer from './mock-slot-composer.js';
import TestHelper from './test-helper.js';

describe('demo flow', function() {
  it('can load the recipe manifest', async function() {
    await Manifest.load('./shell/artifacts/Products/Products.recipes', new Loader());
  });

<<<<<<< HEAD
  // TODO(smalls) either bring this up to the new demo flow or remove it?
  // Also uncomment the timout() call below.
  it.skip('flows like a demo', async function() {
    let expectedPlanString = `recipe
  create as view0 // [Product]
  copy 'manifest:./shell/artifacts/Products/Products.recipes:view0' #shortlist as view1 // [Product]
  map 'manifest:./shell/artifacts/Products/Products.recipes:view1' #wishlist as view2 // [Product]
  create as view3 // [Description]
  copy 'manifest:./shell/artifacts/Products/Products.recipes::8:immediateShowProduct' as view4 // HostedParticleShape
  copy 'manifest:./shell/artifacts/Products/Products.recipes::9:immediateAlsoOn' as view5 // HostedParticleShape2
  slot 'rootslotid-root' #root as slot4
  Chooser as particle0
    choices <- view0
    resultList = view1
    consume action as slot0
      provide annotation as slot1
  Multiplexer as particle1
    hostedParticle = view4
    list <- view1
    consume annotation as slot2
  Multiplexer2 as particle2
    hostedParticle = view5
    list <- view1
    others <- view0
    consume annotation as slot3
  Recommend as particle3
    known <- view1
    population <- view2
    recommendations -> view0
  ShowCollection as particle4
    collection <- view1
    descriptions -> view3
    consume master as slot4
      provide action as slot0
      provide annotation as slot3
      provide item as slot2
      provide postamble as slot5
      provide preamble as slot6`;
=======
  it('flows like a demo', async function() {
>>>>>>> 837821a6
    let helper = await TestHelper.loadManifestAndPlan('./shell/artifacts/Products/Products.recipes', {
      expectedNumPlans: 2,
      verify: async (plans) => {
        let descriptions = await Promise.all(plans.map(plan => plan.description.getRecipeSuggestion()));
        assert.include(descriptions, 'Show products from your browsing context (Minecraft Book plus 2 other items) ' +
                     'and choose from products recommended based on products from your browsing context ' +
                     'and Claire\'s wishlist (Book: How to Draw plus 2 other items).');
      },
      // Note: options below are useful to debug a failing demo-flow-test.
      // slotComposerStrict: false,
      // logging: true
    });

    // 1. Accept "Show ... and choose ... products" suggestion.
    helper.slotComposer
      .newExpectations()
        .expectRenderSlot('ShowCollection', 'master', {contentTypes: ['template']})
        .expectRenderSlot('ShowCollection', 'master', {contentTypes: ['model'], times: 3})
        .expectRenderSlot('ShowProduct', 'item', {contentTypes: ['template', 'model'], times: 3})
        .expectRenderSlot('Multiplexer', 'annotation', {contentTypes: ['template'], hostedParticle: 'ShowProduct'})
        .expectRenderSlot('Multiplexer', 'annotation', {contentTypes: ['model'], hostedParticle: 'ShowProduct', times: 3})
        .expectRenderSlot('Chooser', 'action', {contentTypes: ['template', 'model']})
        .expectRenderSlot('AlsoOn', 'annotation', {contentTypes: ['template', 'model'], times: 3})
        .expectRenderSlot('Multiplexer2', 'annotation', {contentTypes: ['template']})
        .expectRenderSlot('Multiplexer2', 'annotation', {verify: helper.slotComposer.expectContentItemsNumber.bind(null, 3)})
        .expectRenderSlot('AlsoOn', 'annotation', {contentTypes: ['model'], times: 3, isOptional: true});
    await helper.acceptSuggestion({particles: ['ShowCollection', 'Multiplexer', 'Chooser', 'Recommend', 'Multiplexer2']});

    assert.equal(2, helper.arc.findHandlesByType(helper.arc.context.findSchemaByName('Product').entityClass().type.setViewOf()).length);
    await helper.verifySetSize('ShowCollection', 'collection', 3);
    await helper.verifySetSize('Multiplexer', 'list', 3);
    await helper.verifySetSize('Chooser', 'choices', 3);
    helper.log('----------------------------------------');

    // Replanning.
    let expectedSuggestions = [
      'Check manufacturer information for products from your browsing context ' +
      '(Minecraft Book plus 2 other items).',
      'Buy gifts for Claire\'s Birthday on 2017-08-04, estimate arrival date for ' +
      'products from your browsing context (Minecraft Book plus 2 other items), and estimate ' +
      'arrival date for products recommended based on products from your ' +
      'browsing context and Claire\'s wishlist (Book: How to Draw plus 2 other items).',
      'Recommendations based on Claire\'s wishlist (Book: How to Draw plus 2 other items).',
      'Show Claire\'s wishlist (Book: How to Draw plus 2 other items).',
      // TODO: consider whether the 'showList' recipe should resolve to these suggestions?
      // 'Show products from your browsing context (Minecraft Book plus 2 other items).',
      // 'Show products recommended based on products from your browsing context and Claire\'s wishlist (Book: How to Draw plus 2 other items).'
    ];
    await helper.makePlans({
      expectedNumPlans: 4,
      expectedSuggestions});
      helper.log('----------------------------------------');

    // 2. Move an element from recommended list to shortlist.
    let verifyShowCollection = (num, content) => {
      assert(content.model, `Content doesn't have model`);
      assert(content.model.items, `Content model doesn\'t have items, but expected ${num}.`);
      return content.model.items.length == num && content.model.items.every(i => !!i.resolvedImage);
    };
    helper.slotComposer
      .newExpectations()
        .expectRenderSlot('ShowCollection', 'master', {contentTypes: ['model']})
        .expectRenderSlot('Multiplexer', 'annotation', {verify: verifyShowCollection.bind(null, 4), hostedParticle: 'ShowProduct'})
        .expectRenderSlot('ShowProduct', 'item', {contentTypes: ['model']})
        .expectRenderSlot('Chooser', 'action', {verify: helper.slotComposer.expectContentItemsNumber.bind(null, 2)})
        .expectRenderSlot('AlsoOn', 'annotation', {contentTypes: ['model']})
        .expectRenderSlot('Multiplexer2', 'annotation', {verify: helper.slotComposer.expectContentItemsNumber.bind(null, 4)});
    await helper.sendSlotEvent('Chooser', 'action', '_onChooseValue', {key: '1'});
    await helper.verifySetSize('ShowCollection', 'collection', 4);
    await helper.verifySetSize('Multiplexer', 'list', 4);
    await helper.verifySetSize('Chooser', 'choices', 3);
    helper.log('----------------------------------------');

    // Replanning.
    await helper.makePlans({
      expectedNumPlans: 4,
      expectedSuggestions: expectedSuggestions.map(suggestion => {
          return suggestion.replace('Minecraft Book plus 2 other items', 'Minecraft Book plus 3 other items');
      })
    });
    helper.log('----------------------------------------');

    // 3. Select "Buy gift ... and estimate arrival dates ..." suggestion
    helper.slotComposer
      .newExpectations()
        .expectRenderSlot('GiftList', 'preamble', {contentTypes: ['template', 'model']})
        .expectRenderSlot('Multiplexer', 'annotation', {contentTypes: ['template'], times: 2})
        .expectRenderSlot('Multiplexer', 'annotation', {contentTypes: ['model'], times: 7})
        .expectRenderSlot('Multiplexer', 'annotation', {contentTypes: ['model'], times: 7, isOptional: true})
        .expectRenderSlot('Arrivinator', 'annotation', {contentTypes: ['template', 'model'], times: 7});
    await helper.acceptSuggestion({particles: ['GiftList', 'Multiplexer', 'Multiplexer']});
    await helper.idle();
    helper.log('----------------------------------------');

    // 4. Move another element from recommended list to shortlist.
    helper.slotComposer
      .newExpectations()
        .expectRenderSlot('ShowCollection', 'master', {contentTypes: ['model']})
        .expectRenderSlot('Multiplexer', 'annotation', {hostedParticle: 'ShowProduct', verify: verifyShowCollection.bind(null, 5)})
        .expectRenderSlot('ShowProduct', 'item', {contentTypes: ['model']})
        .expectRenderSlot('Chooser', 'action', {verify: helper.slotComposer.expectContentItemsNumber.bind(null, 1)})
        .expectRenderSlot('AlsoOn', 'annotation', {contentTypes: ['model']})
        .expectRenderSlot('Multiplexer2', 'annotation', {verify: helper.slotComposer.expectContentItemsNumber.bind(null, 5)})
        .expectRenderSlot('Multiplexer', 'annotation', {contentTypes: ['model'], times: 2, hostedParticle: 'Arrivinator'})
        .expectRenderSlot('Arrivinator', 'annotation', {contentTypes: ['model']});
    await helper.sendSlotEvent('Chooser', 'action', '_onChooseValue', {key: '1'});
    await helper.verifySetSize('ShowCollection', 'collection', 5);
    await helper.verifySetSize('Multiplexer', 'list', 5);
    await helper.verifySetSize('Chooser', 'choices', 3);
    helper.log('----------------------------------------');

    // 5. Select "Check manufacturer information..." suggestion
    await helper.makePlans({expectedNumPlans: 3});
    helper.slotComposer
      .newExpectations()
        .expectRenderSlot('Multiplexer', 'annotation', {contentTypes: ['template'], hostedParticle: 'ManufacturerInfo'})
        .expectRenderSlot('Multiplexer', 'annotation', {contentTypes: ['model'], times: 5, hostedParticle: 'ManufacturerInfo'})
        .expectRenderSlot('ManufacturerInfo', 'annotation', {contentTypes: ['template', 'model'], times: 5});
    await helper.acceptSuggestion({particles: ['Multiplexer']});
    helper.log('----------------------------------------');

    // 6. Move the last element to shortlist.
    helper.slotComposer
      .newExpectations()
        .expectRenderSlot('ShowCollection', 'master', {contentTypes: ['model']})
        .expectRenderSlot('Multiplexer', 'annotation', {verify: verifyShowCollection.bind(null, 6), hostedParticle: 'ShowProduct'})
        .expectRenderSlot('ShowProduct', 'item', {contentTypes: ['model']})
        .expectRenderSlot('Chooser', 'action', {verify: (content) => !content.model})
        .expectRenderSlot('Multiplexer2', 'annotation', {verify: helper.slotComposer.expectContentItemsNumber.bind(null, 6)})
        .expectRenderSlot('AlsoOn', 'annotation', {contentTypes: ['model']})
        .expectRenderSlot('Multiplexer', 'annotation', {contentTypes: ['model'], times: 2, hostedParticle: 'Arrivinator'})
        .expectRenderSlot('Arrivinator', 'annotation', {contentTypes: ['model']})
        .expectRenderSlot('Multiplexer', 'annotation', {contentTypes: ['model'], times: 2, hostedParticle: 'ManufacturerInfo'})
        .expectRenderSlot('ManufacturerInfo', 'annotation', {contentTypes: ['model']});
    await helper.sendSlotEvent('Chooser', 'action', '_onChooseValue', {key: '0'});
    await helper.verifySetSize('ShowCollection', 'collection', 6);
    await helper.verifySetSize('Multiplexer', 'list', 6);
    await helper.verifySetSize('Chooser', 'choices', 3);
    helper.log('----------------------------------------');

    // 7. Accept 'Recommendations based on...' suggestion
    await helper.makePlans({expectedNumPlans: 2});
    helper.slotComposer
      .newExpectations()
      .expectRenderSlot('Interests', 'postamble', {contentTypes: ['template', 'model']});
    await helper.acceptSuggestion({particles: ['Interests']});
    await helper.makePlans({expectedNumPlans: 1});
    helper.log('----------------------------------------');

    // TODO(mmandlis): Provide methods in helper to verify slot contents (helper.slotComposer._slots[i]._content).
  })/*.timeout(10000)*/;
});<|MERGE_RESOLUTION|>--- conflicted
+++ resolved
@@ -24,48 +24,7 @@
     await Manifest.load('./shell/artifacts/Products/Products.recipes', new Loader());
   });
 
-<<<<<<< HEAD
-  // TODO(smalls) either bring this up to the new demo flow or remove it?
-  // Also uncomment the timout() call below.
   it.skip('flows like a demo', async function() {
-    let expectedPlanString = `recipe
-  create as view0 // [Product]
-  copy 'manifest:./shell/artifacts/Products/Products.recipes:view0' #shortlist as view1 // [Product]
-  map 'manifest:./shell/artifacts/Products/Products.recipes:view1' #wishlist as view2 // [Product]
-  create as view3 // [Description]
-  copy 'manifest:./shell/artifacts/Products/Products.recipes::8:immediateShowProduct' as view4 // HostedParticleShape
-  copy 'manifest:./shell/artifacts/Products/Products.recipes::9:immediateAlsoOn' as view5 // HostedParticleShape2
-  slot 'rootslotid-root' #root as slot4
-  Chooser as particle0
-    choices <- view0
-    resultList = view1
-    consume action as slot0
-      provide annotation as slot1
-  Multiplexer as particle1
-    hostedParticle = view4
-    list <- view1
-    consume annotation as slot2
-  Multiplexer2 as particle2
-    hostedParticle = view5
-    list <- view1
-    others <- view0
-    consume annotation as slot3
-  Recommend as particle3
-    known <- view1
-    population <- view2
-    recommendations -> view0
-  ShowCollection as particle4
-    collection <- view1
-    descriptions -> view3
-    consume master as slot4
-      provide action as slot0
-      provide annotation as slot3
-      provide item as slot2
-      provide postamble as slot5
-      provide preamble as slot6`;
-=======
-  it('flows like a demo', async function() {
->>>>>>> 837821a6
     let helper = await TestHelper.loadManifestAndPlan('./shell/artifacts/Products/Products.recipes', {
       expectedNumPlans: 2,
       verify: async (plans) => {
