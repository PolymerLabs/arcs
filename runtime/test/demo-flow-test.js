--- conflicted
+++ resolved
@@ -85,18 +85,12 @@
       var productViews = arc.findViews(Product.type.viewOf());
       assert.equal(productViews.length, 1);
       await testUtil.assertViewHas(productViews[0], Product, "name", ["Tea Pot", "Bee Hive", "Denim Jeans"]);
-<<<<<<< HEAD
-      var slotManager = new MockSlotManager(arc.pec);
-      slotManager
-=======
       var slotComposer = new MockSlotComposer(arc.pec);
-      slotComposer.expectGetSlot("ListView", "root")
->>>>>>> fba1c5c4
+      slotComposer
                  .expectGetSlot("Chooser", "action")
                  .expectGetSlot("ListView", "root")
 
                  .expectRender("Chooser")
-<<<<<<< HEAD
                  .expectRender("ListView")
                  .expectRender("Chooser")
                  .expectRender("ListView")
@@ -107,18 +101,10 @@
                  .expectRender("Chooser")
                  ;
 
-      arc.pec.slotManager = slotManager;
-      r[0].instantiate(arc);
-      await slotManager.expectationsCompleted();
-
-=======
-                 .thenSend("action", "chooseValue", {key: "1"})
-                 .expectRender("ListView")
-                 .expectRender("Chooser");
       arc.pec.slotComposer = slotComposer;
       r[0].instantiate(arc);
       await slotComposer.expectationsCompleted();
->>>>>>> fba1c5c4
+
       productViews = arc.findViews(Product.type.viewOf());
       assert.equal(productViews.length, 4);
       await testUtil.assertViewHas(productViews[1], Product, "name",
@@ -128,8 +114,7 @@
       var loader = new Loader();
       systemParticles.register(loader);
 
-<<<<<<< HEAD
-      slotManager
+      slotComposer
                  .expectGetSlot("ListView", "root")
                  .expectGetSlot("Chooser", "action")
                  .expectRender("ListView")
@@ -142,19 +127,8 @@
       var arcMap = new Map();
       arcMap.set(pageArc.id, pageArc);
 
-      var newArc = Arc.deserialize({serialization, loader, slotManager, arcMap});
-      await slotManager.expectationsCompleted();
-=======
-      slotComposer.expectGetSlot("ListView", "root")
-                 .expectGetSlot("Chooser", "action")
-                 .expectRender("ListView")
-                 .expectRender("Chooser")
-
-      var arcMap = new Map();
-      arcMap.set(pageArc.id, pageArc);
       var newArc = Arc.deserialize({serialization, loader, slotComposer, arcMap});
       await slotComposer.expectationsCompleted();
->>>>>>> fba1c5c4
 
       productViews = arc.findViews(Product.type.viewOf());
       assert.equal(productViews.length, 4);
