--- conflicted
+++ resolved
@@ -309,16 +309,10 @@
   });
 
   it('handles schema intersection of subtypes', async function() {
-<<<<<<< HEAD
     const manifest = await Manifest.load('Product.schema', loader);
     const Thing = manifest.findSchemaByName('Thing');
     const Product = manifest.findSchemaByName('Product');
-=======
-    let manifest = await Manifest.load('Product.schema', loader);
-    let Thing = manifest.findSchemaByName('Thing');
-    let Product = manifest.findSchemaByName('Product');
     delete Thing._model.description;
->>>>>>> ad86a81b
 
     assert.deepEqual(Schema.intersect(Product, Thing), Thing);
     assert.deepEqual(Schema.intersect(Thing, Product), Thing);
