--- conflicted
+++ resolved
@@ -105,7 +105,7 @@
       let slot = this._getSlot(slotid);
       // particleSpec is mapped to slotid, hence it is either associated or pending.
       if (slot.particleSpec == particleSpec) {
-        this._disassociateSlotFromParticle(slot);
+        //this._disassociateSlotFromParticle(slot);
         return this._releaseSlot(slotid);
       } else slot.removePendingRequest(particleSpec);
     }
@@ -118,21 +118,13 @@
     // acquire list of particles who lost slots
     let affectedParticles = lostInfos.map(s => this._getParticle(s.id));
     // remove lost slots
-<<<<<<< HEAD
-    lostInfos.forEach(s => this._removeSlot(s.id));
-    log(`SlotManager::_releaseSlot("${slotid}"):`, affectedParticles);
-    // released slot is now available
-=======
     lostInfos.forEach(s => this._removeSlot(this._getSlot(s.id)));
     log(`slot-manager::_releaseSlotId("${slotid}"):`, affectedParticles);
     // released slot is now available for another requester
->>>>>>> 3c0c4517
     slot.providePendingSlot();
     // return list of particles who lost slots
     return affectedParticles;
   }
-<<<<<<< HEAD
-=======
   // Force free slot contents and particles associated to free up the slot for user accepted suggestion.
   freeSlot(slotid) {  // TODO: add tests for freeSlot
     let slot = this._getSlot(slotid);
@@ -142,26 +134,17 @@
       this._releaseSlot(slotid);
     }
   }
->>>>>>> 3c0c4517
   _disassociateSlotFromParticle(slot) {
     this._slotIdByParticleSpec.delete(slot.particleSpec);
     slot.disassociateParticle();
   }
   // `remove` means to evacipate the slot context (`release` otoh means only to mark the slot as unused)
-<<<<<<< HEAD
-  _removeSlot(slotid) {
-    let slot = this._getSlot(slotid);
-    this._disassociateSlotFromParticle(slotid);
-    slot.uninitialize();
-    this._slotBySlotId.delete(slotid);
-=======
   _removeSlot(slot) {
     if (slot.isAssociated()) {
       this._disassociateSlotFromParticle(slot);
     }
     slot.uninitialize();
     this._slotBySlotId.delete(slot.slotid);
->>>>>>> 3c0c4517
   }
 }
 
