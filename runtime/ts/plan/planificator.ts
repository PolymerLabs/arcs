/**
 * @license
 * Copyright (c) 2018 Google Inc. All rights reserved.
 * This code may only be used under the BSD style license found at
 * http://polymer.github.io/LICENSE.txt
 * Code distributed by Google as part of this project is also
 * subject to an additional IP rights grant found at
 * http://polymer.github.io/PATENTS.txt
 */

import {assert} from '../../../platform/assert-web.js';
import {Arc} from '../arc.js';
import {now} from '../../../platform/date-web.js';
import {PlanConsumer} from './plan-consumer.js';
import {PlanProducer} from './plan-producer.js';
import {Recipe} from '../recipe/recipe.js';
import {ReplanQueue} from './replan-queue.js';
import {Schema} from '../schema.js';
import {StorageProviderBase} from "../storage/storage-provider-base.js";
import {Type} from '../type.js';

export class Planificator {
  static async create(arc: Arc, {userid, protocol, onlyConsumer, debug = false}) {
    const store = await Planificator._initSuggestStore(arc, {userid, protocol, arcKey: null});
    const searchStore = await Planificator._initSearchStore(arc, {userid});
    const planificator = new Planificator(arc, userid, store, searchStore, onlyConsumer, debug);
    // TODO(mmandlis): Switch to always use `contextual: true` once new arc doesn't need
    // to produce a plan in order to instantiate it.
    planificator.requestPlanning({contextual: planificator.isArcPopulated()});
    return planificator;
  }

  arc: Arc;
  userid: string;
  consumer: PlanConsumer;
  producer?: PlanProducer;
  replanQueue?: ReplanQueue;
  dataChangeCallback: () => void;
  search: string|null = null;
  searchStore: StorageProviderBase;

  // In <0.6 shell, this is needed to backward compatibility, in order to (1)
  // (1) trigger replanning with a local producer and (2) notify shell of the
  // last activated plan, to allow serialization.
  // TODO(mmandlis): Is this really needed in the >0.6 shell?
  arcCallback: ({}) => void = this._onPlanInstantiated.bind(this);
  lastActivatedPlan: Recipe|null;

  constructor(arc: Arc, userid: string, store: StorageProviderBase, searchStore: StorageProviderBase, onlyConsumer: boolean, debug: boolean) {
    this.arc = arc;
    this.userid = userid;
    this.searchStore = searchStore;
    if (!onlyConsumer) {
      this.producer = new PlanProducer(arc, store, searchStore, {debug});
      this.replanQueue = new ReplanQueue(this.producer);
      this.dataChangeCallback = () => this.replanQueue.addChange();
      this._listenToArcStores();
    }
    this.consumer = new PlanConsumer(arc, store);

    this.lastActivatedPlan = null;
    this.arc.registerInstantiatePlanCallback(this.arcCallback);
  }

  async requestPlanning(options = {}) {
    if (!this.consumerOnly) {
      await this.producer.produceSuggestions(options);
    }
  }

  get consumerOnly() { return !Boolean(this.producer); }

  async loadSuggestions() {
    return this.consumer.loadSuggestions();
  }

  async setSearch(search: string) {
    search = search ? search.toLowerCase().trim() : null;
    search = (search !== '') ? search : null;
    if (this.search !== search) {
      this.search = search;

      await this._storeSearch(this.arcKey, this.search);

      const showAll = this.search === '*';
      const filter = showAll ? null : this.search;
      this.consumer.setSuggestFilter(showAll, filter);
    }
  }

  get arcKey(): string {
    return this.arc.storageKey.substring(this.arc.storageKey.lastIndexOf('/') + 1);
  }

  registerSuggestionsChangedCallback(callback) {
    this.consumer.registerSuggestionsChangedCallback(callback);
  }

  registerVisibleSuggestionsChangedCallback(callback) {
    this.consumer.registerVisibleSuggestionsChangedCallback(callback);
  }

  dispose() {
    this.arc.unregisterInstantiatePlanCallback(this.arcCallback);
    if (!this.consumerOnly) {
      this._unlistenToArcStores();
      this.producer.dispose();
    }
    this.consumer.store.dispose();
    this.consumer.dispose();
  }

  getLastActivatedPlan() {
    return {plan: this.lastActivatedPlan};
  }

  private _onPlanInstantiated(plan) {
    this.lastActivatedPlan = plan;
    this.requestPlanning();
  }

  private _listenToArcStores() {
    this.arc.onDataChange(this.dataChangeCallback, this);
    this.arc.context.allStores.forEach(store => {
      if (store.on) { // #2141: some are StorageStubs.
        store.on('change', this.dataChangeCallback, this);
      }
    });
  }

  private _unlistenToArcStores() {
    this.arc.clearDataChange(this);
    this.arc.context.allStores.forEach(store => {
      if (store.off) { // #2141: some are StorageStubs.
        store.off('change', this.dataChangeCallback);
      }
    });
  }

  private static async _initSuggestStore(arc: Arc, {userid, protocol, arcKey}): Promise<StorageProviderBase> {
    assert(userid, 'Missing user id.');
    const storage = arc.storageProviderFactory._storageForKey(arc.storageKey);
    const storageKey = storage.parseStringAsKey(arc.storageKey);
    if (protocol) {
      storageKey.protocol = protocol;
    }
<<<<<<< HEAD
    storageKey.location = storageKey.location.replace(
        /\/arcs\/([a-zA-Z0-9_\-]+)$/, `/users/${userid}/suggestions/${arcKey || '$1'}`);
=======
    if (storageKey['location'].includes('/arcs/')) {
      // Backward compatibility for shell older than 0_6_0.
      storageKey['location'] = storageKey['location']
          .replace(/\/arcs\/([a-zA-Z0-9_\-]+)$/, `/users/${userid}/suggestions/${arcKey || '$1'}`);
    } else {
      storageKey['location'] = storageKey['location'].replace(/\/([a-zA-Z0-9_\-]+)$/, `/suggestions/$1`);
    }
>>>>>>> 7126872d
    const schema = new Schema({names: ['Suggestions'], fields: {current: 'Object'}});
    const type = Type.newEntity(schema);
    return Planificator._initStore(arc, 'suggestions-id', type, storageKey);
  }

  private static async _initSearchStore(arc: Arc, {userid}): Promise<StorageProviderBase> {
    const storage = arc.storageProviderFactory._storageForKey(arc.storageKey);
    const storageKey = storage.parseStringAsKey(arc.storageKey);
<<<<<<< HEAD
    storageKey.location = storageKey.location.replace(
        /\/arcs\/([a-zA-Z0-9_\-]+)$/, `/users/${userid}/search`);
=======
    if (storageKey['location'].includes('/arcs/')) {
      // Backward compatibility for shell older than 0_6_0.
      storageKey['location'] = storageKey['location']
          .replace(/\/arcs\/([a-zA-Z0-9_\-]+)$/, `/users/${userid}/search`);
    } else {
      storageKey['location'] = storageKey['location'].replace(/\/([a-zA-Z0-9_\-]+)$/, `/suggestions/${userid}/search`);
    }
>>>>>>> 7126872d

    const schema = new Schema({names: ['Search'], fields: {current: 'Object'}});
    const type = Type.newEntity(schema);
    return Planificator._initStore(arc, 'search-id', type, storageKey);
  }

  private static async _initStore(arc: Arc, id: string, type: Type, storageKey) : Promise<StorageProviderBase> {
    // TODO: unify initialization of suggestions storage.
    const storageKeyStr = storageKey.toString();
    const storage = arc.storageProviderFactory._storageForKey(storageKeyStr);

    let store = null;
    switch (storageKey.protocol) {
      case 'firebase':
        return storage['_join'](id, type, storageKeyStr, /* shoudExist= */ 'unknown', /* referenceMode= */ false);
      case 'volatile':
      case 'pouchdb':
        try {
          store = await storage.construct(id, type, storageKeyStr);
        } catch(e) {
          store = await storage.connect(id, type, storageKeyStr);
        }
        assert(store, `Failed initializing '${storageKey.protocol}' store.`);
        store.referenceMode = false;
        return store;
      default:
        throw new Error(`Unsupported protocol '${storageKey.protocol}'`);
    }
  }

  async _storeSearch(arcKey: string, search: string): Promise<void> {
    const values = await this.searchStore['get']() || [];
    const newValues = [];
    for (const {arc, search} of values) {
      if (arc !== arcKey) {
        newValues.push({arc, search});
      }
    }
    newValues.push({search: this.search, arc: this.arcKey});
    return this.searchStore['set'](newValues);
  }

  isArcPopulated(): boolean {
    if (this.arc.recipes.length === 0) return false;
    if (this.arc.recipes.length === 1) {
      const [recipe] = this.arc.recipes;
      if (recipe.particles.length === 0 ||
          (recipe.particles.length === 1 && recipe.particles[0].name === 'Launcher')) {
        // TODO: Check for Launcher is hacky, find a better way.
        return false;
      }
    }
    return true;
  }
}<|MERGE_RESOLUTION|>--- conflicted
+++ resolved
@@ -144,18 +144,13 @@
     if (protocol) {
       storageKey.protocol = protocol;
     }
-<<<<<<< HEAD
-    storageKey.location = storageKey.location.replace(
-        /\/arcs\/([a-zA-Z0-9_\-]+)$/, `/users/${userid}/suggestions/${arcKey || '$1'}`);
-=======
-    if (storageKey['location'].includes('/arcs/')) {
+    if (storageKey.location.includes('/arcs/')) {
       // Backward compatibility for shell older than 0_6_0.
-      storageKey['location'] = storageKey['location']
+      storageKey.location = storageKey['location']
           .replace(/\/arcs\/([a-zA-Z0-9_\-]+)$/, `/users/${userid}/suggestions/${arcKey || '$1'}`);
     } else {
-      storageKey['location'] = storageKey['location'].replace(/\/([a-zA-Z0-9_\-]+)$/, `/suggestions/$1`);
-    }
->>>>>>> 7126872d
+      storageKey.location = storageKey.location.replace(/\/([a-zA-Z0-9_\-]+)$/, `/suggestions/$1`);
+    }
     const schema = new Schema({names: ['Suggestions'], fields: {current: 'Object'}});
     const type = Type.newEntity(schema);
     return Planificator._initStore(arc, 'suggestions-id', type, storageKey);
@@ -164,18 +159,13 @@
   private static async _initSearchStore(arc: Arc, {userid}): Promise<StorageProviderBase> {
     const storage = arc.storageProviderFactory._storageForKey(arc.storageKey);
     const storageKey = storage.parseStringAsKey(arc.storageKey);
-<<<<<<< HEAD
-    storageKey.location = storageKey.location.replace(
-        /\/arcs\/([a-zA-Z0-9_\-]+)$/, `/users/${userid}/search`);
-=======
     if (storageKey['location'].includes('/arcs/')) {
       // Backward compatibility for shell older than 0_6_0.
-      storageKey['location'] = storageKey['location']
+      storageKey.location = storageKey.location
           .replace(/\/arcs\/([a-zA-Z0-9_\-]+)$/, `/users/${userid}/search`);
     } else {
-      storageKey['location'] = storageKey['location'].replace(/\/([a-zA-Z0-9_\-]+)$/, `/suggestions/${userid}/search`);
-    }
->>>>>>> 7126872d
+      storageKey.location = storageKey.location.replace(/\/([a-zA-Z0-9_\-]+)$/, `/suggestions/${userid}/search`);
+    }
 
     const schema = new Schema({names: ['Search'], fields: {current: 'Object'}});
     const type = Type.newEntity(schema);
