--- conflicted
+++ resolved
@@ -17,13 +17,7 @@
 const storageCache: Map<string, InMemoryStorage> = new Map();
 
 export function resetInMemoryStorageForTesting() {
-<<<<<<< HEAD
   storageCache.clear();
-=======
-  for (const key of Object.keys(__storageCache)) {
-    __storageCache[key]._memoryMap = {};
-  }
->>>>>>> 6bdd843f
 }
 
 class InMemoryKey extends KeyBase {
@@ -57,12 +51,6 @@
   }
 }
 
-<<<<<<< HEAD
-=======
-// tslint:disable-next-line: variable-name
-const __storageCache = {};
-
->>>>>>> 6bdd843f
 export class InMemoryStorage {
   private readonly arcId: Id;
   private memoryMap: Map<string, InMemoryStorageProvider>;
