/** @license
 * Copyright (c) 2017 Google Inc. All rights reserved.
 * This code may only be used under the BSD style license found at
 * http://polymer.github.io/LICENSE.txt
 * Code distributed by Google as part of this project is also
 * subject to an additional IP rights grant found at
 * http://polymer.github.io/PATENTS.txt
 */

import {Reference} from './reference.js';
import {Symbols} from './symbols.js';
import {assert} from '../../platform/assert-web.js';
import {ParticleSpec} from './particle-spec.js';
import {StorageProxy, CollectionProxy, VariableProxy, BigCollectionProxy} from './storage-proxy.js';
import { Particle } from './particle.js';

// TODO: This won't be needed once runtime is transferred between contexts.
function cloneData(data) {
  return data;
  //return JSON.parse(JSON.stringify(data));
}

function restore(entry, entityClass) {
  assert(entityClass, 'Handles need entity classes for deserialization');
  const {id, rawData} = entry;
  const entity = new entityClass(cloneData(rawData));
  if (entry.id) {
    entity.identify(entry.id);
  }

  // TODO some relation magic, somewhere, at some point.

  return entity;
}

<<<<<<< HEAD
export interface HandleOptions {keepSynced: boolean; notifySync: boolean; notifyUpdate: boolean; notifyDesync: boolean;}

/** @class Handle
=======
/**
>>>>>>> 35e714f1
 * Base class for Collections and Variables.
 */
export abstract class Handle {
  _proxy: StorageProxy;
  name: string;
  canRead: boolean;
  canWrite: boolean;
  _particleId: string|null;
  options: HandleOptions;
  entityClass: string|null;

  abstract _notify(kind: string, particle: Particle, details: {});

  // TODO type particleId, marked as string, but called with number
  constructor(proxy: StorageProxy, name: string, particleId, canRead: boolean, canWrite: boolean) {
    assert(!(proxy instanceof Handle));
    this._proxy = proxy;
    this.name = name || this._proxy.name;
    this.canRead = canRead;
    this.canWrite = canWrite;
    this._particleId = particleId;
    this.options = {
      keepSynced: true,
      notifySync: true,
      notifyUpdate: true,
      notifyDesync: false,
    };
  }

  raiseSystemException(exception, method) {
    this._proxy.raiseSystemException(exception, method, this._particleId);
  }

  // `options` may contain any of:
  // - keepSynced (bool): load full data on startup, maintain data in proxy and resync as required
  // - notifySync (bool): if keepSynced is true, call onHandleSync when the full data is received
  // - notifyUpdate (bool): call onHandleUpdate for every change event received
  // - notifyDesync (bool): if keepSynced is true, call onHandleDesync when desync is detected
  configure(options) {
    assert(this.canRead, 'configure can only be called on readable Handles');
    try {
      const keys = Object.keys(this.options);
      const badKeys = Object.keys(options).filter(o => !keys.includes(o));
      if (badKeys.length > 0) {
        throw new Error(`Invalid option in Handle.configure(): ${badKeys}`);
      }
      Object.assign(this.options, options);
    } catch (e) {
      this.raiseSystemException(e, 'Handle::configure');
      throw e;
    }
  }

  _serialize(entity) {
    assert(entity, 'can\'t serialize a null entity');
    if (!entity.isIdentified()) {
      entity.createIdentity(this._proxy.generateIDComponents());
    }
    const id = entity[Symbols.identifier];
    const rawData = entity.dataClone();
    return {
      id,
      rawData
    };
  }

  get type() {
    return this._proxy.type;
  }

  get _id() {
    return this._proxy.id;
  }

  async store(entity) {
    throw new Error('unimplemented');
  }

  toManifestString() {
    return `'${this._id}'`;
  }
}

/**
 * A handle on a set of Entity data. Note that, as a set, a Collection can only
 * contain a single version of an Entity for each given ID. Further, no order is
 * implied by the set. A particle's manifest dictates the types of handles that
 * need to be connected to that particle, and the current recipe identifies
 * which handles are connected.
 */
class Collection extends Handle {
  // Called by StorageProxy.
  _proxy: CollectionProxy;
  _notify(kind, particle, details) {
    assert(this.canRead, '_notify should not be called for non-readable handles');
    switch (kind) {
      case 'sync':
        particle.onHandleSync(this, this._restore(details));
        return;
      case 'update': {
        // tslint:disable-next-line: no-any
        const update: {added?: any, removed?: any, originator?: any} = {};

        if ('add' in details) {
          update.added = this._restore(details.add);
        }
        if ('remove' in details) {
          update.removed = this._restore(details.remove);
        }
        update.originator = details.originatorId === this._particleId;
        particle.onHandleUpdate(this, update);
        return;
      }
      case 'desync':
        particle.onHandleDesync(this);
        return;
      default:
        throw new Error('unsupported');
    }
  }

  /**
   * Returns the Entity specified by id contained by the handle, or null if this id is not
   * contained by the handle.
   * @throws {Error} if this handle is not configured as a readable handle (i.e. 'in' or 'inout')
   * in the particle's manifest.
   */
  async get(id) {
    if (!this.canRead) {
      throw new Error('Handle not readable');
    }
    return this._restore([await this._proxy.get(id, this._particleId)])[0];
  }

  /**
   * @returns a list of the Entities contained by the handle.
   * @throws {Error} if this handle is not configured as a readable handle (i.e. 'in' or 'inout')
   * in the particle's manifest.
   */
  async toList() {
    if (!this.canRead) {
      throw new Error('Handle not readable');
    }
    return this._restore(await this._proxy.toList(this._particleId));
  }

  _restore(list) {
    return (list !== null) ? list.map(a => restore(a, this.entityClass)) : null;
  }

  /**
   * Stores a new entity into the Handle.
   * @throws {Error} if this handle is not configured as a writeable handle (i.e. 'out' or 'inout')
   * in the particle's manifest.
   */
  async store(entity) {
    if (!this.canWrite) {
      throw new Error('Handle not writeable');
    }
    const serialization = this._serialize(entity);
    const keys = [this._proxy.generateID() + 'key'];
    return this._proxy.store(serialization, keys, this._particleId);
  }

  /**
   * Removes all known entities from the Handle. 
   * @throws {Error} if this handle is not configured as a writeable handle (i.e. 'out' or 'inout')
   * in the particle's manifest.
   */
  async clear() {
    if (!this.canWrite) {
      throw new Error('Handle not writeable');
    }
    return this._proxy.clear(this._particleId);
  }

  /**
   * Removes an entity from the Handle.
   * @throws {Error} if this handle is not configured as a writeable handle (i.e. 'out' or 'inout')
   * in the particle's manifest.
   */
  async remove(entity) {
    if (!this.canWrite) {
      throw new Error('Handle not writeable');
    }
    const serialization = this._serialize(entity);
    // Remove the keys that exist at storage/proxy.
    const keys = [];
    return this._proxy.remove(serialization.id, keys, this._particleId);
  }
}

/**
 * A handle on a single entity. A particle's manifest dictates
 * the types of handles that need to be connected to that particle, and
 * the current recipe identifies which handles are connected.
 */
class Variable extends Handle {
  _proxy: VariableProxy;
  // Called by StorageProxy.
  async _notify(kind, particle, details) {
    assert(this.canRead, '_notify should not be called for non-readable handles');
    switch (kind) {
      case 'sync':
        try {
          await particle.onHandleSync(this, this._restore(details));
        } catch (e) {
          this.raiseSystemException(e, `${particle.name}::onHandleSync`);
        }
        return;
      case 'update': {
        try {
          await particle.onHandleUpdate(this, {data: this._restore(details.data)});
        } catch (e) {
          this.raiseSystemException(e, `${particle.name}::onHandleUpdate`);
        }
        return;
      }
      case 'desync':
        try {
          await particle.onHandleDesync(this);
        } catch (e) {
          this.raiseSystemException(e, `${particle.name}::onHandleDesync`);
        }
        return;
      default:
        throw new Error('unsupported');
    }
  }

  /**
   * @returns the Entity contained by the Variable, or undefined if the Variable
   * is cleared.
   * @throws {Error} if this variable is not configured as a readable handle (i.e. 'in' or 'inout')
   * in the particle's manifest.
   */
  async get() {
    if (!this.canRead) {
      throw new Error('Handle not readable');
    }
    const model = await this._proxy.get(this._particleId);
    return this._restore(model);
  }

  _restore(model) {
    if (model === null) {
      return null;
    }
    if (this.type.isEntity) {
      return restore(model, this.entityClass);
    }
    if (this.type.isInterface) {
      return ParticleSpec.fromLiteral(model);
    }
    if (this.type.isReference) {
      return new Reference(model, this.type, this._proxy.pec);
    }
    assert(false, `Don't know how to deliver handle data of type ${this.type}`);
  }

  /**
   * Stores a new entity into the Variable, replacing any existing entity.
   * @throws {Error} if this variable is not configured as a writeable handle (i.e. 'out' or 'inout')
   * in the particle's manifest.
   */
  async set(entity) {
    try {
      if (!this.canWrite) {
        throw new Error('Handle not writeable');
      }
      return this._proxy.set(this._serialize(entity), this._particleId);
    } catch (e) {
      this.raiseSystemException(e, 'Handle::set');
      throw e;
    }
  }

  /**
   * Clears any entity currently in the Variable.
   * @throws {Error} if this variable is not configured as a writeable handle (i.e. 'out' or 'inout')
   * in the particle's manifest.
   */
  async clear() {
    if (!this.canWrite) {
      throw new Error('Handle not writeable');
    }
    return this._proxy.clear(this._particleId);
  }
}

/**
 * Provides paginated read access to a BigCollection. Conforms to the javascript iterator protocol
 * but is not marked as iterable because next() is async, which is currently not supported by
 * implicit iteration in Javascript.
 */
class Cursor {
  _parent: BigCollection;
  _cursorId: number;

  constructor(parent, cursorId) {
    this._parent = parent;
    this._cursorId = cursorId;
  }

  /**
   * Returns {value: [items], done: false} while there are items still available, or {done: true}
   * when the cursor has completed reading the collection.
   */
  async next() {
    const data = await this._parent._proxy.cursorNext(this._cursorId);
    if (!data.done) {
      data.value = data.value.map(a => restore(a, this._parent.entityClass));
    }
    return data;
  }

  /**
   * Terminates the streamed read. This must be called if a cursor is no longer needed but has not
   * yet completed streaming (i.e. next() hasn't returned {done: true}).
   */
  close() {
    this._parent._proxy.cursorClose(this._cursorId);
  }
}

/**
 * A handle on a large set of Entity data. Similar to Collection, except the complete set of
 * entities is not available directly; use stream() to read the full set. Particles wanting to
 * operate on BigCollections should do so in the setHandles() call, since BigCollections do not
 * trigger onHandleSync() or onHandleUpdate().
 */
class BigCollection extends Handle {
  _proxy: BigCollectionProxy;
  configure(options) {
    throw new Error('BigCollections do not support sync/update configuration');
  }

  async _notify(kind, particle, details) {
    assert(this.canRead, '_notify should not be called for non-readable handles');
    assert(kind === 'sync', 'BigCollection._notify only supports sync events');
    await particle.onHandleSync(this, []);
  }

  /**
   * Stores a new entity into the Handle.
   * @throws {Error} if this handle is not configured as a writeable handle (i.e. 'out' or 'inout')
   * in the particle's manifest.
   */
  async store(entity) {
    if (!this.canWrite) {
      throw new Error('Handle not writeable');
    }
    const serialization = this._serialize(entity);
    const keys = [this._proxy.generateID() + 'key'];
    return this._proxy.store(serialization, keys, this._particleId);
  }

  /**
   * Removes an entity from the Handle.
   * @throws {Error} if this handle is not configured as a writeable handle (i.e. 'out' or 'inout')
   * in the particle's manifest.
   */
  async remove(entity) {
    if (!this.canWrite) {
      throw new Error('Handle not writeable');
    }
    const serialization = this._serialize(entity);
    return this._proxy.remove(serialization.id, this._particleId);
  }

  /**
   * @returns a Cursor instance that iterates over the full set of entities, reading `pageSize`
   * entities at a time. The cursor views a snapshot of the collection, locked to the version
   * at which the cursor is created.
   *
   * By default items are returned in order of original insertion into the collection (with the
   * caveat that items removed during a streamed read may be returned at the end). Set `forward`
   * to false to return items in reverse insertion order.
   *
   * @throws {Error} if this variable is not configured as a readable handle (i.e. 'in' or 'inout')
   * in the particle's manifest.
   */
  async stream({pageSize, forward = true}) {
    if (!this.canRead) {
      throw new Error('Handle not readable');
    }
    if (isNaN(pageSize) || pageSize < 1) {
      throw new Error('Streamed reads require a positive pageSize');
    }
    const cursorId = await this._proxy.stream(pageSize, forward);
    return new Cursor(this, cursorId);
  }
}

export function handleFor(proxy: StorageProxy, name: string = null, particleId = 0, canRead = true, canWrite = true) {
  let handle;
  if (proxy.type.isCollection) {
    handle = new Collection(proxy, name, particleId, canRead, canWrite);
  } else if (proxy.type.isBigCollection) {
    handle = new BigCollection(proxy, name, particleId, canRead, canWrite);
  } else {
    handle = new Variable(proxy, name, particleId, canRead, canWrite);
  }

  const type = proxy.type.getContainedType() || proxy.type;
  if (type.isEntity) {
    handle.entityClass = type.entitySchema.entityClass(proxy.pec);
  }
  return handle;
}<|MERGE_RESOLUTION|>--- conflicted
+++ resolved
@@ -33,13 +33,9 @@
   return entity;
 }
 
-<<<<<<< HEAD
 export interface HandleOptions {keepSynced: boolean; notifySync: boolean; notifyUpdate: boolean; notifyDesync: boolean;}
 
 /** @class Handle
-=======
-/**
->>>>>>> 35e714f1
  * Base class for Collections and Variables.
  */
 export abstract class Handle {
