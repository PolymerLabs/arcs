language: node_js
node_js:
<<<<<<< HEAD
  - "7"
env:
  - TEST_DIR=runtime
  - TEST_DIR=extension
script: cd $TEST_DIR && npm install && npm test
=======
  - "9"
script: "npm install && ./tools/sigh"
>>>>>>> 2789f717
<|MERGE_RESOLUTION|>--- conflicted
+++ resolved
@@ -1,12 +1,4 @@
 language: node_js
 node_js:
-<<<<<<< HEAD
-  - "7"
-env:
-  - TEST_DIR=runtime
-  - TEST_DIR=extension
-script: cd $TEST_DIR && npm install && npm test
-=======
   - "9"
-script: "npm install && ./tools/sigh"
->>>>>>> 2789f717
+script: "npm install && ./tools/sigh"