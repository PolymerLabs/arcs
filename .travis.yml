language: node_js  # https://docs.travis-ci.com/user/languages/javascript-with-nodejs/
dist: xenial

# todo: remove this once travis fixes their upstream issue (travis-ci/travis-ci#8836)
sudo: required
#addons:
#  chrome: stable

before_install:
  - >
<<<<<<< HEAD
    if [ "$TRAVIS_PULL_REQUEST" = "false" ]; then
      openssl aes-256-cbc -k $ENCRYPT_KEY -in tools/arcs-build-key.json.enc -out tools/arcs-build-key.json -d;
    fi
=======
    bazel test --noshow_progress --noshow_loading_progress --test_output=errors
    //particles/...
    //src/...
    //src_kt/...
  - npm run test-with-start
  - npm run build:rollup
  - npm --prefix=server test

cache:
  npm: true
  directories:
    - /home/travis/.cache/bazel/
>>>>>>> ae509d98

# Thinking about adding install steps? Why not modify the tools/setup script instead?
# The list command dumps the top-level packages with their versions, in case we need that for debugging.
install:
  - ./tools/setup
  - npm list --depth=0

script:
  # Bazel build & test everything. Can't use `bazel build ...` yet, because
  # javaharness doesn't build on Travis (needs working Android SDK).
  - >
    if [ "$TRAVIS_PULL_REQUEST" = "false" ]; then
      bazel build --noshow_progress --noshow_loading_progress  \
      --remote_http_cache=https://storage.googleapis.com/arcs-bazel-build  \
      --google_credentials=tools/arcs-build-key.json \
      //particles/... //src/... //src_kt/...
    else
      bazel build --noshow_progress --noshow_loading_progress //particles/... //src/... //src_kt/...
    fi
  - >
    if [ "$TRAVIS_PULL_REQUEST" = "false" ]; then
      bazel test --noshow_progress --noshow_loading_progress --test_output=errors \
      --remote_http_cache=https://storage.googleapis.com/arcs-bazel-build \
      --google_credentials=tools/arcs-build-key.json  \
      //particles/... //src/...  //src_kt/...
    else
      bazel test --noshow_progress --noshow_loading_progress --test_output=errors \
      --remote_http_cache=https://storage.googleapis.com/arcs-bazel-build \
      --google_credentials=tools/arcs-build-key.json \
      //particles/... //src/...  //src_kt/...
    fi
  - npm run test-no-web
  - npm run test-shells
  - npm run build:rollup
  - npm --prefix=server test

#cache: npm

before_deploy:
  # build apidocs
  - cd ${TRAVIS_BUILD_DIR} && npm run build:typedoc
  # Travis pages deploys skips artifacts from .gitignore. We need some of those, so
  # remove them from .gitignore.
  - cd ${TRAVIS_BUILD_DIR} && sed -i.sedbackup -e '/^shells\/env\/build$/d' .gitignore
  - cd ${TRAVIS_BUILD_DIR} && sed -i.sedbackup -e '/^build$/d' .gitignore
  - cd ${TRAVIS_BUILD_DIR} && sed -i.sedbackup -e '/^devtools\/deps$/d' .gitignore
  - cd ${TRAVIS_BUILD_DIR} && sed -i.sedbackup -e '/^\*\*\/dist$/d' .gitignore
  - cd ${TRAVIS_BUILD_DIR} && git log -n 1 > VERSION
  # remove an inaccurate README from arcs-live
  - cd ${TRAVIS_BUILD_DIR} && rm README.md
  # Temporarily push node_modules to arcs-live,
  # with the exception of exe files as Github complains about them.
  - cd ${TRAVIS_BUILD_DIR} && sed -i.sedbackup -e 's/^\*\*\/node_modules$/\*\*\/node_modules\/\*\*\/\*\.exe/' .gitignore
  - cd ${TRAVIS_BUILD_DIR} && rm -f server/node_modules/arcs
  # Configure for live.arcs.dev domain name and default web-shells redirect
  - cd ${TRAVIS_BUILD_DIR} && echo "live.arcs.dev" > CNAME
  - cd ${TRAVIS_BUILD_DIR} && echo '<head><meta http-equiv="refresh" content="0;/shells/web-shell/"></head>' > index.html


deploy:
  provider: pages
  skip-cleanup: true
  github-token: $GITHUB_TOKEN
  keep-history: true
  repo: PolymerLabs/arcs-live
  target_branch: master
  verbose: true
  on:
    branch: master
<|MERGE_RESOLUTION|>--- conflicted
+++ resolved
@@ -8,24 +8,8 @@
 
 before_install:
   - >
-<<<<<<< HEAD
     if [ "$TRAVIS_PULL_REQUEST" = "false" ]; then
-      openssl aes-256-cbc -k $ENCRYPT_KEY -in tools/arcs-build-key.json.enc -out tools/arcs-build-key.json -d;
     fi
-=======
-    bazel test --noshow_progress --noshow_loading_progress --test_output=errors
-    //particles/...
-    //src/...
-    //src_kt/...
-  - npm run test-with-start
-  - npm run build:rollup
-  - npm --prefix=server test
-
-cache:
-  npm: true
-  directories:
-    - /home/travis/.cache/bazel/
->>>>>>> ae509d98
 
 # Thinking about adding install steps? Why not modify the tools/setup script instead?
 # The list command dumps the top-level packages with their versions, in case we need that for debugging.
