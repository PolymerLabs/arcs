--- conflicted
+++ resolved
@@ -11,7 +11,6 @@
 # todo: remove this once travis fixes their upstream issue (travis-ci/travis-ci#8836)
 sudo: required
 
-<<<<<<< HEAD
 # Bazel build & test everything. Can't use `bazel build ...` yet, because
 # javaharness doesn't build on Travis (needs working Android SDK).
 jobs:
@@ -23,29 +22,12 @@
       name: "Bazel Test: //src_kt/... //src/... //particles/..."
     - script: tools/run_in_docker "npm run test-no-web"
       name: "Node Test: Unit"
-    - script: tools/run_in_docker "npm run test-shells"
+    - script: tools/run_in_docker "tools/sigh"
       name: "Node Test: Shells"
     - script: tools/run_in_docker "npm run build:rollup && npm --prefix=server test"
       name: "Node Test: Server"
-=======
-script:
-  # Bazel build & test everything. Can't use `bazel build ...` yet, because
-  # javaharness doesn't build on Travis (needs working Android SDK).
-  - >
-    bazel build --noshow_progress --noshow_loading_progress
-    //particles/...
-    //src/...
-    //src_kt/...
-  - >
-    bazel test --noshow_progress --noshow_loading_progress --test_output=errors
-    //particles/...
-    //src/...
-    //src_kt/...
-  - ./tools/sigh
-  - npm run test-extension
-  - npm run build:rollup
-  - npm --prefix=server test
->>>>>>> 6e65a14a
+    - script: tools/run_in_docker "npm run test-extension"
+      name: "Node Test: Extension"
 
 # Use travis to cache a Bazel disk-cache.
 # This connects to the docker container via a volume mount (`-v /home/travis/disk-cache:/disk-cache/`).
