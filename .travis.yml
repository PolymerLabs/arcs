--- conflicted
+++ resolved
@@ -26,15 +26,12 @@
 jobs:
   include:
     - stage: test
-<<<<<<< HEAD
       script: tools/run_in_docker "bazel --bazelrc=tools/travis.bazelrc build //particles/... && bazel --bazelrc=tools/travis.bazelrc test //particles/... && tools/sigh testShells"
       name: "Bazel: //particles/... + testShells"
     - script: tools/run_in_docker "bazel --bazelrc=tools/travis.bazelrc build //src_kt/... && bazel --bazelrc=tools/travis.bazelrc test //src_kt/..."
       name: "Bazel: //src_kt/... "
-=======
-      script: tools/run_in_docker "bazel --bazelrc=tools/travis.bazelrc build //java/... //javatests/... && bazel --bazelrc=tools/travis.bazelrc test //java/... //javatests/..."
+    - script: tools/run_in_docker "bazel --bazelrc=tools/travis.bazelrc build //java/... //javatests/... && bazel --bazelrc=tools/travis.bazelrc test //java/... //javatests/..."
       name: "Bazel: //java/... and //javatests/..."
->>>>>>> 0ec1f450
     - script: tools/run_in_docker "bazel --bazelrc=tools/travis.bazelrc build //src/... && bazel --bazelrc=tools/travis.bazelrc test //src/..."
       name: "Bazel: //src/..."
     # run ktlint against every kotlin file in the diff between the branch and master's head.
