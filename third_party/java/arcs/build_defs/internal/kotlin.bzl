"""Arcs Kotlin WASM rules.

Rules are re-exported in build_defs.bzl -- use those instead.
"""

load("//devtools/build_cleaner/skylark:build_defs.bzl", "register_extension_info")
load(
    "//third_party/bazel_rules/rules_kotlin/kotlin/js:js_library.bzl",
    "kt_js_library",
)
load(
    "//third_party/bazel_rules/rules_kotlin/kotlin/native:native_rules.bzl",
    "kt_native_binary",
    "kt_native_library",
)
load(
    "//third_party/bazel_rules/rules_kotlin/kotlin/native:wasm.bzl",
    "wasm_kt_binary",
)
load(
    "//third_party/java/arcs/build_defs:native.oss.bzl",
    "java_library",
    "java_test",
)
load("//third_party/java/arcs/build_defs:sigh.bzl", "sigh_command")
load(
    "//third_party/java/arcs/build_defs/internal:kotlin_wasm_annotations.bzl",
    "kotlin_wasm_annotations",
)
load("//third_party/java/arcs/build_defs/internal:util.bzl", "replace_arcs_suffix")
load("//tools/build_defs/android:rules.bzl", "android_local_test")
load(
    "//tools/build_defs/kotlin:rules.bzl",
    "kt_android_library",
    "kt_jvm_library",
)

ARCS_SDK_DEPS = ["//third_party/java/arcs"]
_WASM_SUFFIX = "-wasm"
_JS_SUFFIX = "-js"
_KT_SUFFIX = "-kt"

IS_BAZEL = not (hasattr(native, "genmpm"))

# Kotlin Compiler Options
KOTLINC_OPTS = [
    "-Xallow-kotlin-package",
    "-Xinline-classes",
    "-Xmulti-platform",
    "-Xuse-experimental=kotlin.ExperimentalMultiplatform",
]

DISABLED_LINT_CHECKS = [
    "PackageName",
    "TopLevelName",
    "KotlinReflectNeeded",
]

# All supported Kotlin platforms.
ALL_PLATFORMS = ["jvm", "js", "wasm"]

# Default set of platforms for Kotlin libraries.
# TODO: re-enable JS after https://github.com/PolymerLabs/arcs/issues/4772 fixed
DEFAULT_LIBRARY_PLATFORMS = ["jvm"]

# Default set of platforms for Kotlin particles.
DEFAULT_PARTICLE_PLATFORMS = ["jvm"]

def arcs_kt_jvm_library(**kwargs):
    """Wrapper around kt_jvm_library for Arcs.

    Args:
      **kwargs: Set of args to forward to kt_jvm_library
    """
    add_android_constraints = kwargs.pop("add_android_constraints", True)
    constraints = kwargs.pop("constraints", ["android"] if add_android_constraints else [])
    disable_lint_checks = kwargs.pop("disable_lint_checks", [])
    exports = kwargs.pop("exports", [])
    kotlincopts = kwargs.pop("kotlincopts", [])
    kwargs["kotlincopts"] = _merge_lists(kotlincopts, KOTLINC_OPTS)
    if not IS_BAZEL:
        kwargs["constraints"] = constraints
        kwargs["disable_lint_checks"] = _merge_lists(disable_lint_checks, DISABLED_LINT_CHECKS)

    if exports:
        # kt_jvm_library doesn't support the "exports" property. Instead, we
        # will wrap it in a java_library rule and export everything that is
        # needed from there.
        name = kwargs["name"]
        kt_name = name + _KT_SUFFIX
        kwargs["name"] = kt_name

        exports.append(kt_name)

        if not IS_BAZEL:
            java_kwargs = {"constraints": constraints}
        else:
            java_kwargs = {}

        java_library(
            name = name,
            exports = exports,
            visibility = kwargs["visibility"],
            **java_kwargs
        )

    kt_jvm_library(**kwargs)

def arcs_kt_native_library(**kwargs):
    """Wrapper around kt_native_library for Arcs.

    Args:
      **kwargs: Set of args to forward to kt_native_library
    """
    kotlincopts = kwargs.pop("kotlincopts", [])
    kwargs["kotlincopts"] = _merge_lists(kotlincopts, KOTLINC_OPTS)
    kt_native_library(**kwargs)

def arcs_kt_js_library(**kwargs):
    """Wrapper around kt_js_library for Arcs.

    Args:
      **kwargs: Set of args to forward to kt_js_library
    """

    # Don't produce JS libs for blaze.
    if not IS_BAZEL:
        return

    kotlincopts = kwargs.pop("kotlincopts", [])
    kwargs["kotlincopts"] = _merge_lists(kotlincopts, KOTLINC_OPTS)
    kt_js_library(**kwargs)

def arcs_kt_library(
        name,
        srcs = [],
        deps = [],
        platforms = DEFAULT_LIBRARY_PLATFORMS,
        exports = None,
        visibility = None,
        testonly = 0,
        add_android_constraints = True):
    """Declares Kotlin library targets for multiple platforms.

    Args:
      name: String; Name of the library
      srcs: List; List of sources
      deps: List; List of dependencies
      platforms: List; List of platforms for which to compile. Valid options
          are: "jvm", "js", "wasm". Defaults to "jvm" and "js".
      exports: List; Optional list of deps to export from this build rule.
      visibility: List; List of visibilities
      add_android_constraints: Adds `constraints = ["android"]` to `kt_jvm_library` rule.
      testonly: Marks this target to be used only for tests.
    """
    _check_platforms(platforms)

    if "jvm" in platforms:
        arcs_kt_jvm_library(
            name = name,
            # Exclude any wasm-specific srcs.
            srcs = [src for src in srcs if not src.endswith(".wasm.kt")],
            deps = [_to_jvm_dep(dep) for dep in deps],
            exports = exports,
            visibility = visibility,
            add_android_constraints = add_android_constraints,
        )

    if "js" in platforms:
        arcs_kt_js_library(
            name = name + _JS_SUFFIX,
            # Exclude any wasm-specific srcs.
            # TODO: jvm srcs will be included here. That is not what we want.
            srcs = [src for src in srcs if not src.endswith(".wasm.kt")],
            deps = [_to_js_dep(dep) for dep in deps],
            visibility = visibility,
        )

    if "wasm" in platforms:
        arcs_kt_native_library(
            name = name + _WASM_SUFFIX,
            # Exclude any jvm-specific srcs.
            srcs = [src for src in srcs if not src.endswith(".jvm.kt")],
            deps = [_to_wasm_dep(dep) for dep in deps],
            visibility = visibility,
        )

def arcs_kt_particles(
        name,
        package,
        srcs = [],
        deps = [],
        platforms = DEFAULT_PARTICLE_PLATFORMS,
        visibility = None,
        add_android_constraints = True):
    """Performs final compilation of wasm and bundling if necessary.

    Args:
      name: name of the target to create
      package: Kotlin package for the particles
      srcs: List of source files to include. Each file must contain a Kotlin
        class of the same name, which must match the name of a particle defined
        in a .arcs file.
      deps: list of dependencies
      platforms: List of platforms for which to compile. Valid options
          are: "jvm", "js", "wasm". Defaults to "jvm" and "js".
      visibility: list of visibilities
      add_android_constraints: Adds `constraints = ["android"]` to `kt_jvm_library` rule.
    """
    _check_platforms(platforms)

    deps = ARCS_SDK_DEPS + deps

    if "jvm" in platforms and "wasm" in platforms:
        fail("Particles can only depend on one of jvm or wasm")

    if "jvm" in platforms:
        arcs_kt_jvm_library(
            name = name + "-jvm",
            srcs = srcs,
            deps = deps,
            visibility = visibility,
            add_android_constraints = add_android_constraints,
        )

    if "js" in platforms:
        arcs_kt_js_library(
            name = name + _JS_SUFFIX,
            srcs = srcs,
            deps = [_to_js_dep(dep) for dep in deps],
            visibility = visibility,
        )

    if "wasm" in platforms:
        wasm_deps = [_to_wasm_dep(dep) for dep in deps]

        # Collect all the sources and annotation files in `wasm_srcs`.
        wasm_srcs = []
        for src in srcs:
            if not src.endswith(".kt"):
                fail("%s is not a Kotlin file (must end in .kt)" % src)
            particle = src.split("/")[-1][:-3]
            wasm_lib = particle + "-lib" + _WASM_SUFFIX
            wasm_annotations_file = particle + ".wasm.kt"

            kotlin_wasm_annotations(
                name = particle + "-wasm-annotations",
                particle = particle,
                package = package,
                out = wasm_annotations_file,
            )
            wasm_srcs.extend([src, wasm_annotations_file])

        # Create a wasm library containing code for all the particles.
        wasm_particle_lib = name + "-lib" + _WASM_SUFFIX
        arcs_kt_native_library(
            name = wasm_particle_lib,
            srcs = wasm_srcs,
            deps = wasm_deps,
        )

        # Create a kt_native_binary that groups everything together.
        native_binary_name = name + _WASM_SUFFIX
        kt_native_binary(
            name = native_binary_name,
            entry_point = "arcs.sdk.main",
            deps = [wasm_particle_lib],
            # Don't build this manually. Build the wasm_kt_binary rule below
            # instead; otherwise this rule will build a non-wasm binary.
            tags = ["manual", "notap"],
        )

        # Create a wasm binary from the native binary.
        wasm_kt_binary(
            name = name,
            kt_target = ":" + native_binary_name,
            visibility = visibility,
        )

<<<<<<< HEAD
def arcs_kt_plan(name, src, deps = [], out = None, visibility = None):
    """Converts recipes in manifests into Kotlin Plans.

    Args:
      name: the name of the target to create
      src: an Arcs manifest file
      deps: list of dependencies (other manifests)
      out: the name of the output artifact (a Kotlin file).
      visibility: list of visibilities
    """
    outs = [out] if out != None else [replace_arcs_suffix(src, ".kt")]

    sigh_command(
        name = name,
        srcs = [src],
        outs = outs,
        deps = deps,
        progress_message = "Producing Plans",
        sigh_cmd = "recipe2plan --outdir $(dirname {OUT}) --outfile $(basename {OUT}) {SRC}",
    )

def arcs_kt_android_test_suite(name, manifest, package, srcs = None, tags = [], deps = [], data = []):
=======
def arcs_kt_android_test_suite(name, manifest, package, srcs = None, tags = [], deps = [], data = [], size = "small"):
>>>>>>> 5c6310da
    """Defines Kotlin Android test targets for a directory.

    Defines a Kotlin Android library (kt_android_library) for all of the sources
    in the current directory, and then defines an Android test target
    (android_local_test) for each individual test file.

    Args:
      name: name to use for the kt_android_library target
      manifest: label of the Android manifest file to use
      package: package the test classes are in
      srcs: Optional list of source files. If not supplied, a glob of all *.kt
        files will be used.
      tags: optional list of tags for the test targets
      deps: list of dependencies for the kt_android_library
      data: list of files available to the test at runtime
      size: the size of the test, defaults to "small". Options are: "small", "medium", "large", etc.
    """
    if not srcs:
        srcs = native.glob(["*.kt"])

    kt_android_library(
        name = name,
        srcs = srcs,
        manifest = manifest,
        testonly = True,
        deps = deps,
    )

    android_local_test_deps = [":%s" % name]
    if IS_BAZEL:
        android_local_test_deps.append("@robolectric//bazel:android-all")

    for src in srcs:
        class_name = src[:-3]
        android_local_test(
            name = class_name,
            size = size,
            manifest = manifest,
            test_class = "%s.%s" % (package, class_name),
            tags = tags,
            deps = android_local_test_deps,
            data = data,
        )

def arcs_kt_jvm_test_suite(name, package, srcs = None, tags = [], deps = [], data = []):
    """Defines Kotlin JVM test targets for a directory.

    Defines a Kotlin JVM library (kt_jvm_library) for all of the sources
    in the current directory, and then defines an JVM test target (java_test)
    for each individual test file.

    Args:
      name: name to use for the kt_jvm_library target
      package: package the test classes are in
      srcs: Optional list of source files. If not supplied, a glob of all *.kt
        files will be used.
      tags: optional list of tags for the test targets
      deps: list of dependencies for the kt_jvm_library
      data: list of files available to the test at runtime
    """
    if not srcs:
        srcs = native.glob(["*.kt"])

    arcs_kt_jvm_library(
        name = name,
        srcs = srcs,
        # We don't need this to be Android compatible.
        constraints = [],
        testonly = True,
        deps = deps,
    )

    for src in srcs:
        class_name = src[:-3]
        java_test(
            name = class_name,
            size = "small",
            test_class = "%s.%s" % (package, class_name),
            runtime_deps = [":%s" % name],
            tags = tags,
            data = data,
        )

register_extension_info(
    extension = arcs_kt_android_test_suite,
    label_regex_for_dep = "{extension_name}\\-kt_DO_NOT_DEPEND_JVM",
)

register_extension_info(
    extension = arcs_kt_jvm_library,
    label_regex_for_dep = "{extension_name}\\-kt_DO_NOT_DEPEND_JVM",
)

register_extension_info(
    extension = arcs_kt_jvm_test_suite,
    label_regex_for_dep = "{extension_name}\\-kt_DO_NOT_DEPEND_JVM",
)

register_extension_info(
    extension = arcs_kt_library,
    label_regex_for_dep = "{extension_name}\\-kt_DO_NOT_DEPEND_JVM",
)

register_extension_info(
    extension = arcs_kt_native_library,
    label_regex_for_dep = "{extension_name}",
)

register_extension_info(
    extension = arcs_kt_particles,
    label_regex_for_dep = "{extension_name}\\-kt_DO_NOT_DEPEND_JVM",
)

def _check_platforms(platforms):
    if len(platforms) == 0:
        fail("You must specify at least one platform from: %s" %
             ", ".join(ALL_PLATFORMS))

    for platform in platforms:
        if platform not in ALL_PLATFORMS:
            fail(
                "Unknown platform %s. Expected one of: %s.",
                platform,
                ", ".join(ALL_PLATFORMS),
            )

def _merge_lists(*lists):
    result = {}
    for x in lists:
        for elem in x:
            result[elem] = 1
    return result.keys()

def _to_jvm_dep(dep):
    return dep

def _to_js_dep(dep):
    return _to_dep_with_suffix(dep, _JS_SUFFIX)

def _to_wasm_dep(dep):
    return _to_dep_with_suffix(dep, _WASM_SUFFIX)

def _to_dep_with_suffix(dep, suffix):
    last_part = dep.split("/")[-1]

    index_of_colon = dep.find(":")
    if (index_of_colon == -1):
        return dep + (":%s%s" % (last_part, suffix))
    else:
        return dep + suffix<|MERGE_RESOLUTION|>--- conflicted
+++ resolved
@@ -277,32 +277,7 @@
             visibility = visibility,
         )
 
-<<<<<<< HEAD
-def arcs_kt_plan(name, src, deps = [], out = None, visibility = None):
-    """Converts recipes in manifests into Kotlin Plans.
-
-    Args:
-      name: the name of the target to create
-      src: an Arcs manifest file
-      deps: list of dependencies (other manifests)
-      out: the name of the output artifact (a Kotlin file).
-      visibility: list of visibilities
-    """
-    outs = [out] if out != None else [replace_arcs_suffix(src, ".kt")]
-
-    sigh_command(
-        name = name,
-        srcs = [src],
-        outs = outs,
-        deps = deps,
-        progress_message = "Producing Plans",
-        sigh_cmd = "recipe2plan --outdir $(dirname {OUT}) --outfile $(basename {OUT}) {SRC}",
-    )
-
-def arcs_kt_android_test_suite(name, manifest, package, srcs = None, tags = [], deps = [], data = []):
-=======
 def arcs_kt_android_test_suite(name, manifest, package, srcs = None, tags = [], deps = [], data = [], size = "small"):
->>>>>>> 5c6310da
     """Defines Kotlin Android test targets for a directory.
 
     Defines a Kotlin Android library (kt_android_library) for all of the sources
@@ -347,6 +322,27 @@
             data = data,
         )
 
+def arcs_kt_plan(name, src, deps = [], out = None, visibility = None):
+    """Converts recipes in manifests into Kotlin Plans.
+
+    Args:
+      name: the name of the target to create
+      src: an Arcs manifest file
+      deps: list of dependencies (other manifests)
+      out: the name of the output artifact (a Kotlin file).
+      visibility: list of visibilities
+    """
+    outs = [out] if out != None else [replace_arcs_suffix(src, ".kt")]
+
+    sigh_command(
+        name = name,
+        srcs = [src],
+        outs = outs,
+        deps = deps,
+        progress_message = "Producing Plans",
+        sigh_cmd = "recipe2plan --outdir $(dirname {OUT}) --outfile $(basename {OUT}) {SRC}",
+    )
+
 def arcs_kt_jvm_test_suite(name, package, srcs = None, tags = [], deps = [], data = []):
     """Defines Kotlin JVM test targets for a directory.
 
