"""Arcs Kotlin WASM rules.

Rules are re-exported in build_defs.bzl -- use those instead.
"""

load("//third_party/bazel_rules/rules_kotlin/kotlin/native:native_rules.bzl", "kt_native_binary", "kt_native_library")
load("//third_party/bazel_rules/rules_kotlin/kotlin/js:js_library.bzl", "kt_js_library", kt_js_import = "kt_js_import_fixed")
load("//tools/build_defs/kotlin:rules.bzl", "kt_android_library", "kt_jvm_library")

_ARCS_KOTLIN_LIBS = ["//third_party/java/arcs/kotlin:arcs_wasm"]

IS_BAZEL = not (hasattr(native, "genmpm"))

def arcs_kt_library(name, srcs = [], deps = [], visibility = []):
    """Declares kotlin library targets for Kotlin particle sources."""
    kt_native_library(
        name = name,
        srcs = srcs,
        deps = _ARCS_KOTLIN_LIBS + deps,
        visibility = visibility,
    )

def arcs_kt_binary(name, srcs = [], deps = [], visibility = []):
    """Performs final compilation of wasm and bundling if necessary."""
    libname = name + "_lib"

    # Declare a library because g3 kt_native_binary doesn't take srcs
    kt_native_library(
        name = libname,
        srcs = srcs,
        deps = _ARCS_KOTLIN_LIBS + deps,
        tags = ["wasm"],
    )

    kt_native_binary(
        name = name,
        entry_point = "arcs.main",
<<<<<<< HEAD
        deps = _ARCS_KOTLIN_LIBS + deps,
        visibility = visibility
=======
        deps = _ARCS_KOTLIN_LIBS + [":%s" % libname] + deps,
        tags = ["wasm"],
>>>>>>> df8fbe03
    )

def kt_jvm_and_js_library(
        name = None,
        srcs = [],
        deps = [],
        visibility = []):
    """Simultaneously defines JVM and JS kotlin libraries.
    name: String; Name of the library
    srcs: List; List of sources
    deps: List; List of dependencies
    visibility: List; List of visibilities
    """
    kt_jvm_library(
        name = name,
        srcs = srcs,
        deps = [_to_jvm_dep(dep) for dep in deps],
        visibility = visibility,
    )

    if IS_BAZEL:
        kt_js_library(
            name = "%s-js" % name,
            srcs = srcs,
            deps = [_to_js_dep(dep) for dep in deps],
        )

def _to_jvm_dep(dep):
    return dep

def _to_js_dep(dep):
    last_part = dep.split("/")[-1]

    index_of_colon = dep.find(":")
    if (index_of_colon == -1):
        return dep + (":%s-js" % last_part)
    else:
        return dep + "-js"<|MERGE_RESOLUTION|>--- conflicted
+++ resolved
@@ -30,18 +30,15 @@
         srcs = srcs,
         deps = _ARCS_KOTLIN_LIBS + deps,
         tags = ["wasm"],
+        visibility = visibility,
     )
 
     kt_native_binary(
         name = name,
         entry_point = "arcs.main",
-<<<<<<< HEAD
-        deps = _ARCS_KOTLIN_LIBS + deps,
-        visibility = visibility
-=======
         deps = _ARCS_KOTLIN_LIBS + [":%s" % libname] + deps,
         tags = ["wasm"],
->>>>>>> df8fbe03
+        visibility = visibility,
     )
 
 def kt_jvm_and_js_library(
