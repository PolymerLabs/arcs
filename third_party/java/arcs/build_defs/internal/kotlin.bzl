"""Arcs Kotlin WASM rules.

Rules are re-exported in build_defs.bzl -- use those instead.
"""

load("@rules_java//java:defs.bzl", "java_library")
load("//third_party/bazel_rules/rules_kotlin/kotlin/native:native_rules.bzl", "kt_native_binary", "kt_native_library")
load("//third_party/bazel_rules/rules_kotlin/kotlin/js:js_library.bzl", "kt_js_library")
load("//tools/build_defs/kotlin:rules.bzl", "kt_jvm_library")
load("//third_party/bazel_rules/rules_kotlin/kotlin/native:wasm.bzl", "wasm_kt_binary")

_ARCS_KOTLIN_LIBS = ["//third_party/java/arcs/sdk/kotlin:kotlin"]
_WASM_SUFFIX = "-wasm"
_JS_SUFFIX = "-js"

IS_BAZEL = not (hasattr(native, "genmpm"))

def arcs_kt_library(name, srcs = [], deps = [], visibility = None):
    """Declares kotlin library targets for Kotlin particle sources."""
    kt_jvm_and_wasm_library(
        name = name,
        srcs = srcs,
        deps = _ARCS_KOTLIN_LIBS + deps
    )

def arcs_kt_binary(name, srcs = [], deps = [], visibility = None):
    """Performs final compilation of wasm and bundling if necessary."""

    if srcs:
        libname = name + "_lib"

        # Declare a library because g3 kt_native_binary doesn't take srcs
        kt_native_library(
            name = libname + _WASM_SUFFIX,
            srcs = srcs,
            deps = [_to_wasm_dep(dep) for dep in _ARCS_KOTLIN_LIBS + deps],
            visibility = visibility,
        )

        deps = [":" + libname]

    kt_native_binary(
        name = name,
        entry_point = "arcs.main",
        deps = [_to_wasm_dep(dep) for dep in _ARCS_KOTLIN_LIBS + deps],
        tags = ["wasm"],
        visibility = visibility,
    )

    wasm_kt_binary(
        name = name + "_wasm",
        kt_target = ":" + name,
    )

def kt_jvm_and_wasm_library(
        name = None,
        srcs = [],
        deps = [],
        visibility = None,
        **kwargs):
    """Simultaneously defines JVM and WASM kotlin libraries.
    name: String; Name of the library
    srcs: List; List of sources
    deps: List; List of dependencies
    visibility: List; List of visibilities
    """
    kt_jvm_library(
        name = name,
        srcs = srcs,
        deps = [_to_jvm_dep(dep) for dep in deps],
        visibility = visibility,
        **kwargs
    )

    kt_native_library(
        name = name + _WASM_SUFFIX,
        srcs = srcs,
        deps = [_to_wasm_dep(dep) for dep in deps],
        visibility = visibility,
        **kwargs
    )

def kt_jvm_and_js_library(
        name,
        srcs = [],
        deps = [],
        visibility = None,
        exports = [],
        **kwargs):
    """Simultaneously defines JVM and JS kotlin libraries.
    name: String; Name of the library
    srcs: List; List of sources
    deps: List; List of dependencies
    exports: List; List of exported dependencies
    visibility: List; List of visibilities
    """

    kt_name = name
    js_name = name + "-js"

    if exports:
        # kt_jvm_library doesn't support the "exports" property. Instead, we
        # will wrap it in a java_library rule and export everything that is
        # needed from there.
        kt_name = name + "-kt"
        java_library(
            name = name,
            exports = exports + [kt_name],
            visibility = visibility,
        )

    kt_jvm_library(
        name = kt_name,
        srcs = srcs,
        deps = [_to_jvm_dep(dep) for dep in deps],
        visibility = visibility,
        **kwargs
    )

    if IS_BAZEL:
        js_kwargs = dict(**kwargs)
        if "exports" in js_kwargs:
            js_kwargs.pop("exports")
        kt_js_library(
<<<<<<< HEAD
            name = "%s%s" % (name, _JS_SUFFIX),
=======
            name = js_name,
>>>>>>> 137227e4
            srcs = srcs,
            deps = [_to_js_dep(dep) for dep in deps],
            **js_kwargs
        )

def _to_wasm_dep(dep):
    last_part = dep.split("/")[-1]

    index_of_colon = dep.find(":")
    if (index_of_colon == -1):
        return dep + (":%s%s" % (last_part, _WASM_SUFFIX))
    else:
        return dep + _WASM_SUFFIX

def _to_jvm_dep(dep):
    return dep

def _to_js_dep(dep):
    last_part = dep.split("/")[-1]

    index_of_colon = dep.find(":")
    if (index_of_colon == -1):
        return dep + (":%s%s" % (last_part, _JS_SUFFIX))
    else:
        return dep + "-js"<|MERGE_RESOLUTION|>--- conflicted
+++ resolved
@@ -96,7 +96,7 @@
     """
 
     kt_name = name
-    js_name = name + "-js"
+    js_name = "%s%s" % (name, _JS_SUFFIX)
 
     if exports:
         # kt_jvm_library doesn't support the "exports" property. Instead, we
@@ -119,14 +119,8 @@
 
     if IS_BAZEL:
         js_kwargs = dict(**kwargs)
-        if "exports" in js_kwargs:
-            js_kwargs.pop("exports")
         kt_js_library(
-<<<<<<< HEAD
-            name = "%s%s" % (name, _JS_SUFFIX),
-=======
             name = js_name,
->>>>>>> 137227e4
             srcs = srcs,
             deps = [_to_js_dep(dep) for dep in deps],
             **js_kwargs
