"""Arcs Kotlin WASM rules.

Rules are re-exported in build_defs.bzl -- use those instead.
"""

load("//devtools/build_cleaner/skylark:build_defs.bzl", "register_extension_info")
load(
    "//third_party/bazel_rules/rules_kotlin/kotlin/js:js_library.bzl",
    "kt_js_library",
)
load(
    "//third_party/bazel_rules/rules_kotlin/kotlin/native:native_rules.bzl",
    "kt_native_binary",
    "kt_native_library",
)
load(
    "//third_party/bazel_rules/rules_kotlin/kotlin/native:wasm.bzl",
    "wasm_kt_binary",
)
load(
    "//third_party/java/arcs/build_defs:native.oss.bzl",
    "java_library",
    "java_test",
)
load("//third_party/java/arcs/build_defs:sigh.bzl", "sigh_command")
load("//tools/build_defs/android:rules.bzl", "android_local_test")
load(
    "//tools/build_defs/kotlin:rules.bzl",
    "kt_android_library",
    "kt_jvm_library",
)
load(":kotlin_serviceloader_registry.bzl", "kotlin_serviceloader_registry")
load(":kotlin_wasm_annotations.bzl", "kotlin_wasm_annotations")
load(":util.bzl", "merge_lists", "replace_arcs_suffix")

ARCS_SDK_DEPS = ["//third_party/java/arcs"]

_WASM_SUFFIX = "-wasm"

_JS_SUFFIX = "-js"

_KT_SUFFIX = "-kt"

IS_BAZEL = not (hasattr(native, "genmpm"))

# Kotlin Compiler Options
COMMON_KOTLINC_OPTS = [
    "-Xallow-kotlin-package",
    "-Xinline-classes",
    "-Xmulti-platform",
    "-Xuse-experimental=kotlin.ExperimentalMultiplatform",
]

JVM_KOTLINC_OPTS = [
    "-Xskip-runtime-version-check",
]

# Here for future use, bazel (not blaze) specific flags
BAZEL_KOTLINC_OPTS = [
]

DISABLED_LINT_CHECKS = [
    "PackageName",
    "TopLevelName",
    "KotlinReflectNeeded",
]

# All supported Kotlin platforms.
ALL_PLATFORMS = [
    "jvm",
    "js",
    "wasm",
]

# Default set of platforms for Kotlin libraries.
# TODO: re-enable JS after https://github.com/PolymerLabs/arcs/issues/4772 fixed
DEFAULT_LIBRARY_PLATFORMS = ["jvm"]

# Default set of platforms for Kotlin particles.
DEFAULT_PARTICLE_PLATFORMS = ["jvm"]

def arcs_kt_jvm_library(**kwargs):
    """Wrapper around kt_jvm_library for Arcs.

    Args:
      **kwargs: Set of args to forward to kt_jvm_library
    """
    add_android_constraints = kwargs.pop("add_android_constraints", True)
    constraints = kwargs.pop("constraints", ["android"] if add_android_constraints else [])
    disable_lint_checks = kwargs.pop("disable_lint_checks", [])
    exports = kwargs.pop("exports", [])
    kotlincopts = merge_lists(kwargs.pop("kotlincopts", []), COMMON_KOTLINC_OPTS + JVM_KOTLINC_OPTS)

    if not IS_BAZEL:
        kwargs["constraints"] = constraints
        kwargs["disable_lint_checks"] = merge_lists(disable_lint_checks, DISABLED_LINT_CHECKS)
    else:
        kotlincopts = merge_lists(kotlincopts, BAZEL_KOTLINC_OPTS)

    kwargs["kotlincopts"] = kotlincopts

    if exports:
        # kt_jvm_library doesn't support the "exports" property. Instead, we
        # will wrap it in a java_library rule and export everything that is
        # needed from there.
        name = kwargs["name"]
        kt_name = name + _KT_SUFFIX
        kwargs["name"] = kt_name

        exports.append(kt_name)

        if not IS_BAZEL:
            java_kwargs = {"constraints": constraints}
        else:
            java_kwargs = {}

        java_library(
            name = name,
            exports = exports,
            visibility = kwargs["visibility"],
            testonly = kwargs.get("testonly", False),
            **java_kwargs
        )

    kt_jvm_library(**kwargs)

def arcs_kt_android_library(**kwargs):
    """Wrapper around kt_android_library for Arcs.

    Args:
      **kwargs: Set of args to forward to kt_android_library
    """
    disable_lint_checks = kwargs.pop("disable_lint_checks", [])
    if not IS_BAZEL:
        kwargs["disable_lint_checks"] = merge_lists(disable_lint_checks, DISABLED_LINT_CHECKS)

    kotlincopts = kwargs.pop("kotlincopts", [])
    kwargs["kotlincopts"] = merge_lists(kotlincopts, COMMON_KOTLINC_OPTS + JVM_KOTLINC_OPTS)
    kt_android_library(**kwargs)

def arcs_kt_native_library(**kwargs):
    """Wrapper around kt_native_library for Arcs.

    Args:
      **kwargs: Set of args to forward to kt_native_library
    """
    kotlincopts = kwargs.pop("kotlincopts", [])
    kwargs["kotlincopts"] = merge_lists(kotlincopts, COMMON_KOTLINC_OPTS)
    kt_native_library(**kwargs)

def arcs_kt_js_library(**kwargs):
    """Wrapper around kt_js_library for Arcs.

    Args:
      **kwargs: Set of args to forward to kt_js_library
    """

    # Don't produce JS libs for blaze.
    if not IS_BAZEL:
        return

    kotlincopts = kwargs.pop("kotlincopts", [])
    kwargs["kotlincopts"] = merge_lists(kotlincopts, COMMON_KOTLINC_OPTS)
    kt_js_library(**kwargs)

def arcs_kt_library(
        name,
        srcs = [],
        deps = [],
        platforms = DEFAULT_LIBRARY_PLATFORMS,
        exports = None,
        visibility = None,
        testonly = 0,
        add_android_constraints = True):
    """Declares Kotlin library targets for multiple platforms.

    Args:
      name: String; Name of the library
      srcs: List; List of sources
      deps: List; List of dependencies
      platforms: List; List of platforms for which to compile. Valid options
          are: "jvm", "js", "wasm". Defaults to "jvm" and "js".
      exports: List; Optional list of deps to export from this build rule.
      visibility: List; List of visibilities
      add_android_constraints: Adds `constraints = ["android"]` to `kt_jvm_library` rule.
      testonly: Marks this target to be used only for tests.
    """
    _check_platforms(platforms)

    # TODO(#5018)
    if "jvm" in platforms:
        arcs_kt_jvm_library(
            name = name,
            testonly = testonly,
            # Exclude any wasm-specific srcs.
            srcs = [src for src in srcs if not src.endswith(".wasm.kt")],
            add_android_constraints = add_android_constraints,
            visibility = visibility,
            exports = exports,
            deps = [_to_jvm_dep(dep) for dep in deps],
        )

    if "js" in platforms:
        arcs_kt_js_library(
            name = name + _JS_SUFFIX,
            testonly = testonly,
            # Exclude any wasm-specific srcs.
            # TODO: jvm srcs will be included here. That is not what we want.
            srcs = [src for src in srcs if not src.endswith(".wasm.kt")],
            visibility = visibility,
            deps = [_to_js_dep(dep) for dep in deps],
        )

    if "wasm" in platforms:
        arcs_kt_native_library(
            name = name + _WASM_SUFFIX,
            testonly = testonly,
            # Exclude any jvm-specific srcs.
            srcs = [src for src in srcs if not src.endswith(".jvm.kt")],
            visibility = visibility,
            deps = [_to_wasm_dep(dep) for dep in deps],
        )

def _extract_particle_name(src):
    if not src.endswith(".kt"):
        fail("%s is not a Kotlin file (must end in .kt)" % src)
    return src.split("/")[-1][:-3]

def arcs_kt_particles(
        name,
        package,
        srcs = [],
        deps = [],
        platforms = DEFAULT_PARTICLE_PLATFORMS,
        testonly = False,
        visibility = None,
        add_android_constraints = True):
    """Performs final compilation of wasm and bundling if necessary.

    Args:
      name: name of the target to create
      package: Kotlin package for the particles
      srcs: List of source files to include. Each file must contain a Kotlin
        class of the same name, which must match the name of a particle defined
        in a .arcs file.
      deps: list of dependencies
      platforms: List of platforms for which to compile. Valid options
          are: "jvm", "js", "wasm". Defaults to "jvm" and "js".
      testonly: generate testonly targets
      visibility: list of visibilities
      add_android_constraints: Adds `constraints = ["android"]` to `kt_jvm_library` rule.
    """
    _check_platforms(platforms)

    deps = ARCS_SDK_DEPS + deps

    if "jvm" in platforms and "wasm" in platforms:
        fail("Particles can only depend on one of jvm or wasm")

    if "jvm" in platforms:
        particles = [package + "." + _extract_particle_name(src) for src in srcs]
        serviceloader_file = "META-INF/services/arcs.core.host.api.Particle"

        registry_name = name + "-serviceloader-registry"
        kotlin_serviceloader_registry(
            name = registry_name,
            out = serviceloader_file,
            particles = particles,
        )

        registry_lib = registry_name + "-lib"

        native.genrule(
            name = registry_lib,
            srcs = [serviceloader_file],
            outs = [registry_lib + ".jar"],
            heuristic_label_expansion = False,
            cmd = "$(location //tools/zip:zipper) c $(OUTS) %s=$(SRCS)" % serviceloader_file,
            tools = [registry_name, "//tools/zip:zipper"],
        )

        registry_import = registry_lib + "_import"
        constraints = []
        if add_android_constraints:
            constraints = ["android"]

        # buildifier: disable=native-java
        native.java_import(
            name = registry_import,
            jars = [registry_lib],
            constraints = constraints,
        )

        arcs_kt_jvm_library(
            name = name + "-jvm",
            testonly = testonly,
            srcs = srcs,
            add_android_constraints = add_android_constraints,
            visibility = visibility,
            exports = [":" + registry_import],
            deps = deps,
        )

    if "js" in platforms:
        arcs_kt_js_library(
            name = name + _JS_SUFFIX,
            srcs = srcs,
            visibility = visibility,
            deps = [_to_js_dep(dep) for dep in deps],
        )

    if "wasm" in platforms:
        wasm_deps = [_to_wasm_dep(dep) for dep in deps]

        # Collect all the sources and annotation files in `wasm_srcs`.
        wasm_srcs = []
        for src in srcs:
            particle = _extract_particle_name(src)
            wasm_lib = particle + "-lib" + _WASM_SUFFIX
            wasm_annotations_file = particle + ".wasm.kt"

            kotlin_wasm_annotations(
                name = particle + "-wasm-annotations",
                out = wasm_annotations_file,
                # TODO: Package name should be parsed from the
                # Arcs manifest, instead of being passed explicitly.
                package = package,
                particle = particle,
            )
            wasm_srcs.extend([src, wasm_annotations_file])

        # Create a wasm library containing code for all the particles.
        wasm_particle_lib = name + "-lib" + _WASM_SUFFIX
        arcs_kt_native_library(
            name = wasm_particle_lib,
            srcs = wasm_srcs,
            deps = wasm_deps,
        )

        # Create a kt_native_binary that groups everything together.
        native_binary_name = name + _WASM_SUFFIX
        kt_native_binary(
            name = native_binary_name,
            entry_point = "arcs.sdk.main",
            # Don't build this manually. Build the wasm_kt_binary rule below
            # instead; otherwise this rule will build a non-wasm binary.
            tags = ["manual", "notap"],
            deps = [wasm_particle_lib],
        )

        # Create a wasm binary from the native binary.
        wasm_kt_binary(
            name = name,
            kt_target = ":" + native_binary_name,
            visibility = visibility,
        )

def arcs_kt_android_test_suite(name, manifest, package, srcs = None, tags = [], deps = [], data = [], size = "small"):
    """Defines Kotlin Android test targets for a directory.

    Defines a Kotlin Android library (kt_android_library) for all of the sources
    in the current directory, and then defines an Android test target
    (android_local_test) for each individual test file.

    Args:
      name: name to use for the kt_android_library target
      manifest: label of the Android manifest file to use
      package: package the test classes are in
      srcs: Optional list of source files. If not supplied, a glob of all *.kt
        files will be used.
      tags: optional list of tags for the test targets
      deps: list of dependencies for the kt_android_library
      data: list of files available to the test at runtime
      size: the size of the test, defaults to "small". Options are: "small", "medium", "large", etc.
    """
    if not srcs:
        srcs = native.glob(["*.kt"])

    arcs_kt_android_library(
        name = name,
        testonly = True,
        srcs = srcs,
        manifest = manifest,
        deps = deps,
    )

    android_local_test_deps = [":%s" % name]
    if IS_BAZEL:
        android_local_test_deps.append("@robolectric//bazel:android-all")

    for src in srcs:
        class_name = src[:-3]
        android_local_test(
            name = class_name,
            size = size,
            data = data,
            manifest = manifest,
            tags = tags,
            test_class = "%s.%s" % (package, class_name),
            deps = android_local_test_deps,
        )

<<<<<<< HEAD
def arcs_kt_plan(name, srcs = [], deps = [], platforms = ["jvm"], visibility = None):
    """Converts recipes in manifests into Kotlin Plans.
=======
def arcs_kt_plan(name, srcs = [], deps = [], visibility = None):
    """Converts recipes from manifests into Kotlin plans.

    Example:

      Direct dependency on this target is required for use. This rule depends on the output from arcs_kt_schema.

      ```
          arcs_kt_schema(
            name = "foo_schemas",
            srcs = ["foo.arcs"],
          )

          arcs_kt_plan(
            name = "foo_plans",
            srcs = ["foo.arcs"],
            deps = [":foo_schemas"],
          )

          arcs_kt_library(
            name = "arcs_lib",
            srcs = glob("*.kt"),
            deps = [":foo_plans"],
          )
      ```
>>>>>>> dc3dd1bd

    Args:
      name: the name of the target to create
      srcs: list of Arcs manifest files
      deps: list of dependencies (other manifests)
      platforms: list of target platforms (currently, `jvm` and `wasm` supported).
      visibility: visibility of the generated arcs_kt_library

    Returns:
      Dictionary of:
        "outs": output files. other rules can use this to bundle outputs.
        "deps": deps of those outputs.
    """
    outs = []

    for src in srcs:
        genrule_name = replace_arcs_suffix(src, "_GeneratedPlan")
        out = replace_arcs_suffix(src, "_GeneratedPlan.kt")
        outs.append(out)
        sigh_command(
            name = genrule_name,
            srcs = [src],
            outs = [out],
            progress_message = "Generating Kotlin Plans",
            sigh_cmd = "recipe2plan --outdir $(dirname {OUT}) --outfile $(basename {OUT}) {SRC}",
            deps = deps,
        )

    arcs_kt_library(
        name = name,
        srcs = outs,
        platforms = platforms,
        deps = ARCS_SDK_DEPS + deps,
        visibility = visibility,
    )
    return {"outs": outs, "deps": ARCS_SDK_DEPS + deps}

def arcs_kt_jvm_test_suite(name, package, srcs = None, tags = [], deps = [], data = []):
    """Defines Kotlin JVM test targets for a directory.

    Defines a Kotlin JVM library (kt_jvm_library) for all of the sources
    in the current directory, and then defines an JVM test target (java_test)
    for each individual test file.

    Args:
      name: name to use for the kt_jvm_library target
      package: package the test classes are in
      srcs: Optional list of source files. If not supplied, a glob of all *.kt
        files will be used.
      tags: optional list of tags for the test targets
      deps: list of dependencies for the kt_jvm_library
      data: list of files available to the test at runtime
    """
    if not srcs:
        srcs = native.glob(["*.kt"])

    arcs_kt_jvm_library(
        name = name,
        testonly = True,
        srcs = srcs,
        # We don't need this to be Android compatible.
        constraints = [],
        deps = deps,
    )

    for src in srcs:
        class_name = src[:-3]
        java_test(
            name = class_name,
            size = "small",
            data = data,
            tags = tags,
            test_class = "%s.%s" % (package, class_name),
            runtime_deps = [":%s" % name],
        )

register_extension_info(
    extension = arcs_kt_android_test_suite,
    label_regex_for_dep = "{extension_name}\\-kt(_DO_NOT_DEPEND_JVM)?",
)

register_extension_info(
    extension = arcs_kt_jvm_library,
    label_regex_for_dep = "{extension_name}\\-kt(_DO_NOT_DEPEND_JVM)?",
)

register_extension_info(
    extension = arcs_kt_jvm_test_suite,
    label_regex_for_dep = "{extension_name}\\-kt(_DO_NOT_DEPEND_JVM)?",
)

register_extension_info(
    extension = arcs_kt_library,
    label_regex_for_dep = "{extension_name}\\-kt(_DO_NOT_DEPEND_JVM)?",
)

register_extension_info(
    extension = arcs_kt_native_library,
    label_regex_for_dep = "{extension_name}",
)

register_extension_info(
    extension = arcs_kt_particles,
    label_regex_for_dep = "{extension_name}\\-kt(_DO_NOT_DEPEND_JVM)?",
)

def _check_platforms(platforms):
    if len(platforms) == 0:
        fail("You must specify at least one platform from: %s" %
             ", ".join(ALL_PLATFORMS))

    for platform in platforms:
        if platform not in ALL_PLATFORMS:
            fail(
                "Unknown platform %s. Expected one of: %s.",
                platform,
                ", ".join(ALL_PLATFORMS),
            )

def _to_jvm_dep(dep):
    return dep

def _to_js_dep(dep):
    return _to_dep_with_suffix(dep, _JS_SUFFIX)

def _to_wasm_dep(dep):
    return _to_dep_with_suffix(dep, _WASM_SUFFIX)

def _to_dep_with_suffix(dep, suffix):
    last_part = dep.split("/")[-1]

    index_of_colon = dep.find(":")
    if (index_of_colon == -1):
        return dep + (":%s%s" % (last_part, suffix))
    else:
        return dep + suffix<|MERGE_RESOLUTION|>--- conflicted
+++ resolved
@@ -400,11 +400,7 @@
             deps = android_local_test_deps,
         )
 
-<<<<<<< HEAD
 def arcs_kt_plan(name, srcs = [], deps = [], platforms = ["jvm"], visibility = None):
-    """Converts recipes in manifests into Kotlin Plans.
-=======
-def arcs_kt_plan(name, srcs = [], deps = [], visibility = None):
     """Converts recipes from manifests into Kotlin plans.
 
     Example:
@@ -429,7 +425,6 @@
             deps = [":foo_plans"],
           )
       ```
->>>>>>> dc3dd1bd
 
     Args:
       name: the name of the target to create
