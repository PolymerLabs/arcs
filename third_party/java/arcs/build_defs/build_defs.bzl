--- conflicted
+++ resolved
@@ -48,15 +48,13 @@
 
 arcs_manifest_bundle = _arcs_manifest_bundle
 
-<<<<<<< HEAD
 arcs_serialize_manifest = _arcs_serialize_manifst
 
 kt_jvm_and_js_library = _kt_jvm_and_js_library
 
 arcs_kt_jvm_library = _arcs_kt_jvm_library
-=======
+
 kt_js_library = _kt_js_library
->>>>>>> 5f61dfbc
 
 def arcs_ts_test(name, src, deps):
     """Runs a TypeScript test file using `sigh test`."""
