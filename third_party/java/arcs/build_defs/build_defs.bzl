"""Arcs BUILD rules."""

load(
    "//third_party/bazel_rules/rules_kotlin/kotlin/js:js_library.bzl",
    _kt_js_library = "kt_js_library",
)
load(
    "//third_party/java/arcs/build_defs/internal:cpp.bzl",
    _arcs_cc_schema = "arcs_cc_schema",
)
load(
    "//third_party/java/arcs/build_defs/internal:kotlin.bzl",
    _arcs_kt_android_library = "arcs_kt_android_library",
    _arcs_kt_android_test_suite = "arcs_kt_android_test_suite",
    _arcs_kt_gen = "arcs_kt_gen",
    _arcs_kt_js_library = "arcs_kt_js_library",
    _arcs_kt_jvm_library = "arcs_kt_jvm_library",
    _arcs_kt_jvm_test_suite = "arcs_kt_jvm_test_suite",
    _arcs_kt_library = "arcs_kt_library",
    _arcs_kt_native_library = "arcs_kt_native_library",
    _arcs_kt_particles = "arcs_kt_particles",
    _arcs_kt_plan = "arcs_kt_plan",
    _arcs_kt_plan_2 = "arcs_kt_plan_2",
    _arcs_kt_schema = "arcs_kt_schema",
)
load(
    "//third_party/java/arcs/build_defs/internal:manifest.bzl",
    _arcs_manifest = "arcs_manifest",
    _arcs_manifest_bundle = "arcs_manifest_bundle",
    _arcs_manifest_proto = "arcs_manifest_proto",
    _arcs_proto_plan = "arcs_proto_plan",
)
<<<<<<< HEAD
load(
    "//third_party/java/arcs/build_defs/internal:cpp.bzl",
    _arcs_cc_schema = "arcs_cc_schema",
)
=======
>>>>>>> 8e825f0b

# Re-export rules from various other files.

# The default Arcs SDK to use.
DEFAULT_ARCS_SDK_DEPS = ["//third_party/java/arcs"]

arcs_cc_schema = _arcs_cc_schema

arcs_kt_android_library = _arcs_kt_android_library

arcs_kt_android_test_suite = _arcs_kt_android_test_suite

def arcs_kt_gen(**kwargs):
    """Wrapper around _arcs_kt_gen that sets the default Arcs SDK

    Args:
      **kwargs: Set of args to forward to _arcs_kt_gen
    """
    kwargs.setdefault("arcs_sdk_deps", DEFAULT_ARCS_SDK_DEPS)
    _arcs_kt_gen(**kwargs)

arcs_kt_jvm_library = _arcs_kt_jvm_library

arcs_kt_jvm_test_suite = _arcs_kt_jvm_test_suite

arcs_kt_library = _arcs_kt_library

arcs_kt_js_library = _arcs_kt_js_library

arcs_kt_native_library = _arcs_kt_native_library

def arcs_kt_particles(**kwargs):
    """Wrapper around _arcs_kt_particles that sets the default Arcs SDK

    Args:
      **kwargs: Set of args to forward to _arcs_kt_particles
    """
    kwargs.setdefault("arcs_sdk_deps", DEFAULT_ARCS_SDK_DEPS)
    _arcs_kt_particles(**kwargs)

def arcs_kt_plan(**kwargs):
    """Wrapper around _arcs_kt_plan that sets the default Arcs SDK

    Args:
      **kwargs: Set of args to forward to _arcs_kt_plan
    """
    kwargs.setdefault("arcs_sdk_deps", DEFAULT_ARCS_SDK_DEPS)
    _arcs_kt_plan(**kwargs)

def arcs_kt_plan_2(**kwargs):
    """Wrapper around _arcs_kt_plan_2 that sets the default Arcs SDK

    Args:
      **kwargs: Set of args to forward to _arcs_kt_plan_2
    """
    kwargs.setdefault("arcs_sdk_deps", DEFAULT_ARCS_SDK_DEPS)
    _arcs_kt_plan_2(**kwargs)

def arcs_kt_schema(**kwargs):
    """Wrapper around _arcs_kt_schema that sets the default Arcs SDK

    Args:
      **kwargs: Set of args to forward to _arcs_kt_schema
    """
    kwargs.setdefault("arcs_sdk_deps", DEFAULT_ARCS_SDK_DEPS)
    _arcs_kt_schema(**kwargs)

arcs_manifest = _arcs_manifest

arcs_manifest_bundle = _arcs_manifest_bundle

arcs_manifest_proto = _arcs_manifest_proto

arcs_proto_plan = _arcs_proto_plan

kt_js_library = _kt_js_library<|MERGE_RESOLUTION|>--- conflicted
+++ resolved
@@ -30,13 +30,6 @@
     _arcs_manifest_proto = "arcs_manifest_proto",
     _arcs_proto_plan = "arcs_proto_plan",
 )
-<<<<<<< HEAD
-load(
-    "//third_party/java/arcs/build_defs/internal:cpp.bzl",
-    _arcs_cc_schema = "arcs_cc_schema",
-)
-=======
->>>>>>> 8e825f0b
 
 # Re-export rules from various other files.
 
