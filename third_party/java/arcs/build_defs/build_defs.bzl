--- conflicted
+++ resolved
@@ -26,11 +26,7 @@
 )
 load(
     "//third_party/java/arcs/build_defs/internal:plan.bzl",
-<<<<<<< HEAD
-    _arcs_plan_generation = "arcs_plan_generation",
-=======
     _arcs_kt_plan_2 = "arcs_kt_plan_2",
->>>>>>> 462c2341
 )
 load(
     "//third_party/java/arcs/build_defs/internal:schemas.bzl",
@@ -114,13 +110,13 @@
 
 arcs_manifest_bundle = _arcs_manifest_bundle
 
+arcs_manifest_json = _arcs_manifest_json
+
 arcs_manifest_parse_test = _arcs_manifest_parse_test
 
 arcs_manifest_proto = _arcs_manifest_proto
 
 arcs_proto_plan = _arcs_proto_plan
-
-arcs_plan_generation = _arcs_plan_generation
 
 kt_js_library = _kt_js_library
 
