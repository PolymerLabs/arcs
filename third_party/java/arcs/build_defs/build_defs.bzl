"""Arcs BUILD rules."""

load(
    "//third_party/bazel_rules/rules_kotlin/kotlin/js:js_library.bzl",
    _kt_js_library = "kt_js_library",
)
load(
    "//third_party/java/arcs/build_defs/internal:kotlin.bzl",
    _arcs_kt_android_library = "arcs_kt_android_library",
    _arcs_kt_android_test_suite = "arcs_kt_android_test_suite",
    _arcs_kt_jvm_library = "arcs_kt_jvm_library",
    _arcs_kt_jvm_test_suite = "arcs_kt_jvm_test_suite",
    _arcs_kt_library = "arcs_kt_library",
    _arcs_kt_native_library = "arcs_kt_native_library",
    _arcs_kt_particles = "arcs_kt_particles",
    _arcs_kt_plan = "arcs_kt_plan",
)
load(
    "//third_party/java/arcs/build_defs/internal:manifest.bzl",
    _arcs_manifest = "arcs_manifest",
    _arcs_manifest_bundle = "arcs_manifest_bundle",
    _arcs_manifest_json = "arcs_manifest_json",
    _arcs_manifest_proto = "arcs_manifest_proto",
    _arcs_proto_plan = "arcs_proto_plan",
)
load(
    "//third_party/java/arcs/build_defs/internal:schemas.bzl",
    _arcs_cc_schema = "arcs_cc_schema",
    _arcs_kt_gen = "arcs_kt_gen",
    _arcs_kt_schema = "arcs_kt_schema",
)
load(
<<<<<<< HEAD
    "//third_party/java/arcs/build_defs/internal:plan.bzl",
    _recipe2plan = "recipe2plan",
)

=======
    "//third_party/java/arcs/build_defs/internal:tools.oss.bzl",
    _arcs_manifest_parse_test = "arcs_manifest_parse_test",
)
>>>>>>> 500b3b3e
load(":sigh.bzl", "sigh_command")

# Re-export rules from various other files.

arcs_cc_schema = _arcs_cc_schema

arcs_kt_android_library = _arcs_kt_android_library

arcs_kt_android_test_suite = _arcs_kt_android_test_suite

arcs_kt_gen = _arcs_kt_gen

arcs_kt_jvm_library = _arcs_kt_jvm_library

arcs_kt_jvm_test_suite = _arcs_kt_jvm_test_suite

arcs_kt_library = _arcs_kt_library

arcs_kt_native_library = _arcs_kt_native_library

arcs_kt_particles = _arcs_kt_particles

arcs_kt_plan = _arcs_kt_plan

arcs_kt_schema = _arcs_kt_schema

arcs_manifest = _arcs_manifest

arcs_manifest_bundle = _arcs_manifest_bundle

arcs_manifest_json = _arcs_manifest_json

arcs_manifest_parse_test = _arcs_manifest_parse_test

arcs_manifest_proto = _arcs_manifest_proto

<<<<<<< HEAD
arcs_proto_plan = _recipe2plan
=======
arcs_proto_plan = _arcs_proto_plan
>>>>>>> 500b3b3e

kt_js_library = _kt_js_library

def arcs_ts_test(name, src, deps, flaky = False):
    """Runs a TypeScript test file using `sigh test`."""
    sigh_command(
        name = name,
        srcs = [src],
        execute = False,
        sigh_cmd = "test --bazel --file {SRC}",
        flaky = flaky,
        deps = deps,
    )<|MERGE_RESOLUTION|>--- conflicted
+++ resolved
@@ -30,16 +30,14 @@
     _arcs_kt_schema = "arcs_kt_schema",
 )
 load(
-<<<<<<< HEAD
+    "//third_party/java/arcs/build_defs/internal:tools.oss.bzl",
+    _arcs_manifest_parse_test = "arcs_manifest_parse_test",
+)
+load(
     "//third_party/java/arcs/build_defs/internal:plan.bzl",
     _recipe2plan = "recipe2plan",
 )
 
-=======
-    "//third_party/java/arcs/build_defs/internal:tools.oss.bzl",
-    _arcs_manifest_parse_test = "arcs_manifest_parse_test",
-)
->>>>>>> 500b3b3e
 load(":sigh.bzl", "sigh_command")
 
 # Re-export rules from various other files.
@@ -76,11 +74,7 @@
 
 arcs_manifest_proto = _arcs_manifest_proto
 
-<<<<<<< HEAD
 arcs_proto_plan = _recipe2plan
-=======
-arcs_proto_plan = _arcs_proto_plan
->>>>>>> 500b3b3e
 
 kt_js_library = _kt_js_library
 
