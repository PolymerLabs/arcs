--- conflicted
+++ resolved
@@ -40,15 +40,10 @@
   SlotComposer,
   Type,
   BrowserLoader,
-<<<<<<< HEAD
-  Tracing,
-  KeyManager
-=======
   StorageProviderFactory,
   ParticleExecutionContext,
   KeyManager,
   firebase
->>>>>>> 0c6d21ca
 };
 
 // TODO(sjmiles): can't export because WebPack won't make a built version with a module export
