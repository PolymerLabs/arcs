#include "src/wasm/cpp/arcs.h"
#include "src/wasm/cpp/tests/entities.h"

using arcs::internal::Accessor;

class SingletonApiTest : public AbstractSingletonApiTest {
public:
  void fireEvent(const std::string& slot_name, const std::string& handler, const arcs::Dictionary& eventData) override {
    if (handler == "case1") {
      outHandle_.clear();
      ioHandle_.clear();
    } else if (handler == "case2") {
      arcs::SingletonApiTest_OutHandle d = arcs::clone_entity(inHandle_.get());
      d.set_num(d.num() * 2);
      outHandle_.set(d);
    } else if (handler == "case3") {
      arcs::SingletonApiTest_IoHandle d = arcs::clone_entity(ioHandle_.get());
      d.set_num(d.num() * 3);
      ioHandle_.set(d);
    }
  }
};

DEFINE_PARTICLE(SingletonApiTest)


class CollectionApiTest : public AbstractCollectionApiTest {
public:
  void fireEvent(const std::string& slot_name, const std::string& handler, const arcs::Dictionary& eventData) override {
    if (handler == "case1") {
      outHandle_.clear();
      ioHandle_.clear();
    } else if (handler == "case2") {
      stored_.set_flg(inHandle_.empty());
      stored_.set_num(inHandle_.size());
      outHandle_.store(stored_);
    } else if (handler == "case3") {
      // We can't read from outHandle_ so use a previously stored entity to test remove().
      outHandle_.remove(stored_);
    } else if (handler == "case4") {
      arcs::CollectionApiTest_OutHandle d1, d2, d3;

      // Test begin()/end() and WrappedIter operators
      auto i1 = inHandle_.begin();
      d1.set_txt(arcs::entity_to_str(*i1));  // op*
      d1.set_num(i1->num() * 2);             // op->
      d1.set_flg(i1 != inHandle_.end());           // op!=
      outHandle_.store(d1);

      auto i2 = inHandle_.begin();
      d2.set_txt((i2 == i1) ? "eq" : "ne");  // op==
      d2.set_flg(i1++ == inHandle_.end());         // postfix op++
      outHandle_.store(d2);

      d3.set_txt((i2 != i1) ? "ne" : "eq");
      d3.set_flg(++i2 == inHandle_.end());         // prefix op++
      outHandle_.store(d3);
    } else if (handler == "case5") {
      arcs::CollectionApiTest_OutHandle d1, d2, d3;
      arcs::CollectionApiTest_IoHandle extra;

      // Store and remove an entity.
      extra.set_txt("abc");
      ioHandle_.store(extra);
      d1.set_num(ioHandle_.size());
      d1.set_flg(ioHandle_.empty());
      outHandle_.store(d1);

      ioHandle_.remove(extra);
      d2.set_num(ioHandle_.size());
      outHandle_.store(d2);

      // Ranged iteration; order is not guaranteed so use 'num' to assign sorted array slots.
<<<<<<< HEAD
      const arcs::CollectionApiTest_IoHandle* sorted[3];
      for (const arcs::CollectionApiTest_IoHandle& data : io_) {
        sorted[static_cast<int>(data.num())] = &data;
      }
      for (size_t i = 0; i < 3; i++) {
        arcs::CollectionApiTest_OutHandle d;
        d.set_num(i);
        d.set_txt(Accessor::get_id(*sorted[i]));
        out_.store(d);
=======
      std::string res[3];
      for (const arcs::CollectionApiTest_IoHandle& data : ioHandle_) {
        res[static_cast<int>(data.num())] = arcs::entity_to_str(data);
      }
      for (size_t i = 0; i < ioHandle_.size(); i++) {
        arcs::CollectionApiTest_OutHandle d;
        d.set_txt(res[i]);
        outHandle_.store(d);
>>>>>>> 48568b53
      }

      ioHandle_.clear();
      d3.set_num(ioHandle_.size());
      d3.set_flg(ioHandle_.empty());
      outHandle_.store(d3);
    }
  }

  arcs::CollectionApiTest_OutHandle stored_;
};

DEFINE_PARTICLE(CollectionApiTest)


class ReferenceHandlesTest : public AbstractReferenceHandlesTest {
public:
  void onHandleSync(const std::string& name, bool all_synced) override {
    if (!all_synced) return;

    const arcs::Ref<arcs::ReferenceHandlesTest_Sng>& ref = sng_.get();
    report("s::empty", ref);
    dereference(ref, [this, &ref] { report("should not be reached", ref); });
  }

  void onHandleUpdate(const std::string& name) override {
    if (name == "sng") {
      const arcs::Ref<arcs::ReferenceHandlesTest_Sng>& ref = sng_.get();
      report("s::before", ref);
      dereference(ref, [this, &ref] { report("s::after", ref); });
    } else if (name == "col") {
      for (arcs::Ref<arcs::ReferenceHandlesTest_Col>& ref : col_) {
        report("c::before", ref);
        dereference(ref, [this, &ref] { report("c::after", ref); });
      }
    }
  }

  template<typename T>
  void report(const std::string& label, const T& ref) {
    arcs::ReferenceHandlesTest_Res d;
    const std::string& id = Accessor::get_id(ref);
    std::string bang = ref.is_dereferenced() ? "" : "!";
    d.set_txt(label + " <" + id + "> " + bang + arcs::entity_to_str(ref.entity()));
    res_.store(d);
  }
};

DEFINE_PARTICLE(ReferenceHandlesTest)


class SchemaReferenceFieldsTest : public AbstractSchemaReferenceFieldsTest {
public:
  void onHandleSync(const std::string& name, bool all_synced) override {
    if (!all_synced) return;

    const arcs::Ref<arcs::SchemaReferenceFieldsTest_Input_Ref>& ref = input_.get().ref();
    report("empty", ref);
    dereference(ref, [this, &ref] { report("should not be reached", ref); });
  }

  void onHandleUpdate(const std::string& name) override {
    const arcs::Ref<arcs::SchemaReferenceFieldsTest_Input_Ref>& ref = input_.get().ref();
    report("before", ref);
    dereference(ref, [this, &ref] {
      report("after", ref);

      arcs::SchemaReferenceFieldsTest_Output_Ref foo;
      Accessor::set_id(&foo, "foo1");

      arcs::SchemaReferenceFieldsTest_Output data = arcs::clone_entity(input_.get());
      data.set_txt("xyz");
      data.set_ref(foo);

      output_.set(data);
    });
  }

  template<typename T>
  void report(const std::string& label, const T& ref) {
    arcs::SchemaReferenceFieldsTest_Res d;
    const std::string& id = Accessor::get_id(ref);
    std::string bang = ref.is_dereferenced() ? "" : "!";
    d.set_txt(label + " <" + id + "> " + bang + arcs::entity_to_str(ref.entity()));
    res_.store(d);
  }
};

DEFINE_PARTICLE(SchemaReferenceFieldsTest)<|MERGE_RESOLUTION|>--- conflicted
+++ resolved
@@ -71,26 +71,15 @@
       outHandle_.store(d2);
 
       // Ranged iteration; order is not guaranteed so use 'num' to assign sorted array slots.
-<<<<<<< HEAD
       const arcs::CollectionApiTest_IoHandle* sorted[3];
-      for (const arcs::CollectionApiTest_IoHandle& data : io_) {
+      for (const arcs::CollectionApiTest_IoHandle& data : ioHandle_) {
         sorted[static_cast<int>(data.num())] = &data;
       }
       for (size_t i = 0; i < 3; i++) {
         arcs::CollectionApiTest_OutHandle d;
         d.set_num(i);
         d.set_txt(Accessor::get_id(*sorted[i]));
-        out_.store(d);
-=======
-      std::string res[3];
-      for (const arcs::CollectionApiTest_IoHandle& data : ioHandle_) {
-        res[static_cast<int>(data.num())] = arcs::entity_to_str(data);
-      }
-      for (size_t i = 0; i < ioHandle_.size(); i++) {
-        arcs::CollectionApiTest_OutHandle d;
-        d.set_txt(res[i]);
         outHandle_.store(d);
->>>>>>> 48568b53
       }
 
       ioHandle_.clear();
