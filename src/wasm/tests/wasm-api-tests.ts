/**
 * @license
 * Copyright (c) 2019 Google Inc. All rights reserved.
 * This code may only be used under the BSD style license found at
 * http://polymer.github.io/LICENSE.txt
 * Code distributed by Google as part of this project is also
 * subject to an additional IP rights grant found at
 * http://polymer.github.io/PATENTS.txt
 */
import {assert} from '../../platform/chai-web.js';
import {Loader} from '../../platform/loader.js';
import {Manifest} from '../../runtime/manifest.js';
import {Runtime} from '../../runtime/runtime.js';
import {RozSlotComposer} from '../../runtime/testing/fake-slot-composer.js';
import {VolatileCollection, VolatileSingleton, VolatileStorage} from '../../runtime/storage/volatile-storage.js';
import {assertThrowsAsync} from '../../testing/test-util.js';
import {ReferenceType} from '../../runtime/type.js';
// Import some service definition files for their side-effects (the services get
// registered automatically).
import '../../services/clock-service.js';
import '../../services/random-service.js';


class TestLoader extends Loader {
  resolve(path: string) {
    return (path[0] === '$') ? `RESOLVED(${path})` : path;
  }

  clone(): TestLoader {
    return this;
  }
}

['cpp/tests', 'kotlin/tests/arcs'].forEach(env => {
  // Run tests for C++ and Kotlin
  describe(`wasm tests (${env.split('/')[0]})`, () => {
    let loader;
    let manifestPromise;
    before(function() {
      if (!global['testFlags'].bazel) {
        this.skip();
      } else {
        const manifestText = `import 'src/wasm/${env}/schemas.arcs'`;
        loader = new TestLoader();
        manifestPromise = Manifest.parse(manifestText, {loader, fileName: process.cwd() + '/input.arcs'});
      }
    });

    async function setup(recipeName) {
      const runtime = new Runtime(loader, RozSlotComposer, await manifestPromise);
      const arc = runtime.newArc('wasm-test', 'volatile://');

      const recipe = arc.context.allRecipes.find(r => r.name === recipeName);
      if (!recipe) {
        throw new Error(`Test recipe '${recipeName}' not found`);
      }
      recipe.normalize();
      await arc.instantiate(recipe);
      await arc.idle;

      const [info] = arc.loadedParticleInfo.values();
      return {arc, stores: info.stores, slotComposer: arc.pec.slotComposer as RozSlotComposer};
    }

    it('onHandleSync / onHandleUpdate', async () => {
      const {arc, stores} = await setup('HandleSyncUpdateTest');
      const sng = stores.get('sng') as VolatileSingleton;
      const col = stores.get('col') as VolatileCollection;
      const res = stores.get('res') as VolatileCollection;

      // onHandleSync: txt = 'sync:<handle-name>:<all-synced>'
      // The order in which handles are synchronized isn't guaranteed, so allow for either result.
      const syncs = (await res.toList()).map(e => e.rawData.txt);
      if (syncs[0] === 'sync:sng:false') {
        assert.deepStrictEqual(syncs, ['sync:sng:false', 'sync:col:true']);
      } else {
        assert.deepStrictEqual(syncs, ['sync:col:false', 'sync:sng:true']);
      }
      await res.clearItemsForTesting();

      await sng.set({id: 'i1', rawData: {num: 3}});
      await col.store({id: 'i2', rawData: {num: 7}}, ['k1']);
      await arc.idle;

      // onHandleUpdate: txt = 'update:<handle-name>'; num = data.num
      // The updates order should match the set() calls above.
      const updates = (await res.toList()).map(e => e.rawData);
      assert.deepStrictEqual(updates, [{txt: 'update:sng', num: 3}, {txt: 'update:col', num: 7}]);
    });

    it('getTemplate / populateModel / renderSlot', async () => {
      // TODO(alxr): Remove when tests are ready
      if (env.includes('kotlin')) {
        return;
      }
      const {arc, stores, slotComposer} = await setup('RenderTest');
      const flags = stores.get('flags') as VolatileSingleton;

      await flags.set({id: 'i1', rawData: {template: false, model: true}});
      await arc.idle;

      await flags.set({id: 'i2', rawData: {template: true, model: false}});
      await arc.idle;

      await flags.set({id: 'i3', rawData: {template: true, model: true}});
      await arc.idle;

      // First renderSlot call is initiated by the runtime; remaining ones are triggered by writing
      // to the 'flags' handle.
      assert.deepStrictEqual(slotComposer.received, [
        ['RenderTest', 'root', {template: 'abc', model: {foo: 'bar'}}],
        ['RenderTest', 'root', {model: {foo: 'bar'}}],
        ['RenderTest', 'root', {template: 'abc'}],
        ['RenderTest', 'root', {template: 'abc', model: {foo: 'bar'}}]
      ]);
    });

    it('autoRender', async () => {
      // TODO(alxr): Remove when tests are ready
      if (env.includes('kotlin')) {
        return;
      }
      const {arc, stores, slotComposer} = await setup('AutoRenderTest');
      const data = stores.get('data') as VolatileSingleton;

      await data.set({id: 'i1', rawData: {txt: 'update'}});
      await arc.idle;

      // First renderSlot call is initiated by the runtime, before handles are synced.
      // With auto-render enabled, the second call occurs after sync and the third on handle update.
      assert.deepStrictEqual(slotComposer.received, [
        ['AutoRenderTest', 'root', {template: 'empty', model: {}}],
        ['AutoRenderTest', 'root', {template: 'initial', model: {}}],
        ['AutoRenderTest', 'root', {template: 'update', model: {}}],
      ]);
    });

    it('fireEvent', async () => {
      const {arc, stores, slotComposer} = await setup('EventsTest');
      const output = stores.get('output') as VolatileSingleton;

      const particle = slotComposer.consumers[0].consumeConn.particle;
      arc.pec.sendEvent(particle, 'root', {handler: 'icanhazclick', data: {info: 'fooBar'}});
      await arc.idle;

      assert.deepStrictEqual((await output.get()).rawData, {txt: 'event:root:icanhazclick:fooBar'});
    });

    it('serviceRequest / serviceResponse / resolveUrl', async () => {
      const {stores} = await setup('ServicesTest');
      const output = stores.get('output') as VolatileCollection;

      const results = (await output.toList()).map(e => e.rawData);
      assert.lengthOf(results, 4);

      const resolve = results.shift();
      assert.deepStrictEqual(resolve, {call: 'resolveUrl', payload: 'RESOLVED($resolve-me)'});

      for (const tag of ['first', 'second']) {
        const random = results.shift();
        assert.strictEqual(random.call, 'random.next');
        assert.strictEqual(random.tag, tag);
        assert.match(random.payload, /^value:0\.[0-9]+;$/);  // eg. 'value:0.33731562467426324;'
      }

      const clock = results.shift();
      assert.strictEqual(clock.call, 'clock.now');
      assert.strictEqual(clock.tag, '');
      assert.match(clock.payload, /^value:20[0-9]{2}-[0-9]{2}-[0-9]{2};$/);  // eg. 'value:2019-11-07;'
    });

    // TODO: fix PEC -> host error handling
    it.skip('missing registerHandle', async () => {
<<<<<<< HEAD
      await assertThrowsAsync(async () => await setup(`
        import '${schemasFile}'

        particle MissingRegisterHandleTest in '${buildDir}/test-module.wasm'
          in Data input

        recipe
          MissingRegisterHandleTest
            input <- h1
      `), `Wasm particle failed to connect handle 'input'`);
=======
      assertThrowsAsync(async () => await setup('MissingRegisterHandleTest'),
                        `Wasm particle failed to connect handle 'input'`);
>>>>>>> 65cc1c72
    });

    // Some wasm tests print out lists of test cases, and it is much more readable if these can be
    // printed after the main test name.
    function prefix(title, fn) {
      it(title, async () => {
        console.log('    »', title);
        // TODO(alxr): Remove check when kotlin tests are ready
        if ( !env.includes('kotlin') ) {
          await fn();
        }
      });
    }

    prefix('entity class API', async () => {
      const {stores} = await setup('EntityClassApiTest');
      const errStore = stores.get('errors') as VolatileCollection;
      const errors = (await errStore.toList()).map(e => e.rawData.msg);
      if (errors.length > 0) {
        assert.fail(`${errors.length} errors found:\n${errors.join('\n')}`);
      }
    });

    prefix('special schema fields', async () => {
      const {stores} = await setup('SpecialSchemaFieldsTest');
      const errStore = stores.get('errors') as VolatileCollection;
      const errors = (await errStore.toList()).map(e => e.rawData.msg);
      if (errors.length > 0) {
        assert.fail(`${errors.length} errors found:\n${errors.join('\n')}`);
      }
    });

    prefix('reference class API', async () => {
      const {stores} = await setup('ReferenceClassApiTest');
      const errStore = stores.get('errors') as VolatileCollection;
      const errors = (await errStore.toList()).map(e => e.rawData.msg);
      if (errors.length > 0) {
        assert.fail(`${errors.length} errors found:\n${errors.join('\n')}`);
      }
    });

    // TODO - check that writing to read-only handles throws and vice versa
    it('singleton storage API', async () => {
      // TODO(alxr): Remove when tests are ready
      if (env.includes('kotlin')) {
        return;
      }
      const {arc, stores} = await setup('SingletonApiTest');
      const inStore = stores.get('inHandle') as VolatileSingleton;
      const outStore = stores.get('outHandle') as VolatileSingleton;
      const ioStore = stores.get('ioHandle') as VolatileSingleton;

      const sendEvent = async handler => {
        await arc.idle;
        arc.pec.sendEvent(arc.pec.slotComposer.consumers[0].consumeConn.particle, 'root', {handler});
        await arc.idle;
      };

      // clear() on out/io with pre-populated stores
      await outStore.set({id: 'i1', rawData: {txt: 'out'}});
      await ioStore.set({id: 'i2', rawData: {txt: 'inout'}});
      await sendEvent('case1');
      assert.isNull(await outStore.get());
      assert.isNull(await ioStore.get());

      // in.get(), out.set()
      await inStore.set({id: 'i3', rawData: {num: 4}});
      await sendEvent('case2');
      assert.deepStrictEqual((await outStore.get()).rawData, {num: 8});

      // io.get()/set()
      await ioStore.set({id: 'i3', rawData: {num: 4}});
      await sendEvent('case3');
      assert.deepStrictEqual((await ioStore.get()).rawData, {num: 12});
    });

    it('collection storage API', async () => {
      // TODO(alxr): Remove when tests are ready
      if (env.includes('kotlin')) {
        return;
      }
      const {arc, stores} = await setup('CollectionApiTest');
      const inStore = stores.get('inHandle') as VolatileCollection;
      const outStore = stores.get('outHandle') as VolatileCollection;
      const ioStore = stores.get('ioHandle') as VolatileCollection;

      const sendEvent = async handler => {
        await arc.idle;
        arc.pec.sendEvent(arc.pec.slotComposer.consumers[0].consumeConn.particle, 'root', {handler});
        await arc.idle;
      };

      // clear() on out/io with pre-populated stores
      await outStore.store({id: 'id1', rawData: {num: 1}}, ['k1']);
      await ioStore.store({id: 'id2', rawData: {num: 2}}, ['k2']);
      await sendEvent('case1');
      assert.isEmpty(await outStore.toList());
      assert.isEmpty(await ioStore.toList());

      // in.empty(), in.size(), out.store()
      await inStore.store({id: 'id3', rawData: {num: 3}}, ['k3']);
      await sendEvent('case2');
      assert.deepStrictEqual((await outStore.toList()).map(e => e.rawData), [{flg: false, num: 1}]);

      // out.remove() - clears entity stored as the previous result
      await sendEvent('case3');
      assert.isEmpty(await outStore.toList());

      // in.begin(), in.end() and iterator methods
      await sendEvent('case4');
      assert.deepStrictEqual((await outStore.toList()).map(e => e.rawData), [
        {txt: '{id3}, num: 3', num: 6, flg: true},
        {txt: 'eq', flg: false},
        {txt: 'ne', flg: true},
      ]);

      // io.* and ranged iteration
      await ioStore.store({id: 'id4', rawData: {num: 0}}, ['k4']);
      await ioStore.store({id: 'id5', rawData: {num: 1}}, ['k5']);
      await ioStore.store({id: 'id6', rawData: {num: 2}}, ['k6']);
      await outStore.clearItemsForTesting();
      await sendEvent('case5');
      assert.deepStrictEqual((await outStore.toList()).map(e => e.rawData), [
        {num: 4, flg: false},      // store() an entity in addition to the 3 above
        {num: 3},                  // remove() the entity
        {txt: '{id4}, num: 0'},    // ranged loop over the 3 entities above, using num to sort
        {txt: '{id5}, num: 1'},
        {txt: '{id6}, num: 2'},
        {num: 0, flg: true},       // clear()
      ]);
    });

    // TODO: writing to reference-typed handles
    it('reference-typed handles', async () => {
      // TODO(alxr): Remove when tests are ready
      if (env.includes('kotlin')) {
        return;
      }
      const {arc, stores} = await setup('ReferenceHandlesTest');
      const sng = stores.get('sng') as VolatileSingleton;
      const col = stores.get('col') as VolatileCollection;
      const res = stores.get('res') as VolatileCollection;
      assert.instanceOf(sng.type, ReferenceType);
      assert.instanceOf(col.type.getContainedType(), ReferenceType);

      // onHandleSync tests uninitialised reference handles.
      assert.sameMembers((await res.toList()).map(e => e.rawData.txt), [
        's::empty <> !{}',  // no id or entity data; dereference is a no-op
      ]);
      await res.clearItemsForTesting();

      // onHandleUpdate tests populated references handles.
      const volatileEngine = arc.storageProviderFactory._storageForKey('volatile') as VolatileStorage;
      const backingStore = await volatileEngine.baseStorageFor(sng.type, volatileEngine.baseStorageKey(sng.type));
      await backingStore.store({id: 'id1', rawData: {txt: 'ok'}}, ['key1']);
      await backingStore.store({id: 'id2', rawData: {num: 23}}, ['key2']);
      const storageKey = backingStore.storageKey;

      // Singleton
      await sng.set({id: 'id1', storageKey});
      await arc.idle;
      assert.sameMembers((await res.toList()).map(e => e.rawData.txt), [
        's::before <id1> !{}',              // before dereferencing: contained entity is empty
        's::after <id1> {id1}, txt: ok'     // after: entity is populated, ids should match
      ]);
      await res.clearItemsForTesting();

      // Collection
      await col.store({id: 'id1', storageKey}, ['key1a']);
      await arc.idle;
      assert.sameMembers((await res.toList()).map(e => e.rawData.txt), [
        'c::before <id1> !{}',              // ref to same entity as singleton; still empty in this handle
        'c::after <id1> {id1}, txt: ok'
      ]);
      await res.clearItemsForTesting();

      await col.store({id: 'id2', storageKey}, ['key2a']);
      await arc.idle;
      assert.sameMembers((await res.toList()).map(e => e.rawData.txt), [
        'c::before <id1> {id1}, txt: ok',   // already populated by the previous deref
        'c::after <id1> {id1}, txt: ok',
        'c::before <id2> !{}',
        'c::after <id2> {id2}, num: 23'
      ]);
    });

    // TODO: nested references
    it('reference-typed schema fields', async () => {
      // TODO(alxr): Remove when tests are ready
      if (env.includes('kotlin')) {
        return;
      }
      const {arc, stores} = await setup('SchemaReferenceFieldsTest');
      const input = stores.get('input') as VolatileSingleton;
      const output = stores.get('output') as VolatileSingleton;
      const res = stores.get('res') as VolatileCollection;

      // onHandleSync tests uninitialised reference fields.
      assert.sameMembers((await res.toList()).map(e => e.rawData.txt), [
        'empty <> !{}',  // no id or entity data; dereference is a no-op
      ]);
      await res.clearItemsForTesting();

      // onHandleUpdate tests populated reference fields.
      const refType = input.type.getEntitySchema().fields.ref.schema.model;  // yikes
      const volatileEngine = arc.storageProviderFactory._storageForKey('volatile') as VolatileStorage;
      const backingStore = await volatileEngine.baseStorageFor(refType, volatileEngine.baseStorageKey(refType));
      await backingStore.store({id: 'id1', rawData: {val: 'v1'}}, ['k1']);

      await input.set({id: 'i1', rawData: {num: 12, ref: {id: 'id1', storageKey: backingStore.storageKey}}});
      await arc.idle;

      assert.sameMembers((await res.toList()).map(e => e.rawData.txt), [
        'before <id1> !{}',            // before dereferencing: contained entity is empty
        'after <id1> {id1}, val: v1',  // after dereferencing: entity is populated, ids should match
      ]);

      // The particle clones 'input', binds to a new entity and writes that to 'output'.
      // The ref field should have a storage key, but since this isn't deterministic we need to
      // check for its presence then discard it.
      const data = JSON.parse(JSON.stringify((await output.get()).rawData));
      assert.isNotEmpty(data.ref.storageKey);
      delete data.ref.storageKey;
      assert.deepStrictEqual(data, {num: 12, txt: 'xyz', ref: {id: 'foo1'}});
    });
  });
});<|MERGE_RESOLUTION|>--- conflicted
+++ resolved
@@ -171,21 +171,8 @@
 
     // TODO: fix PEC -> host error handling
     it.skip('missing registerHandle', async () => {
-<<<<<<< HEAD
-      await assertThrowsAsync(async () => await setup(`
-        import '${schemasFile}'
-
-        particle MissingRegisterHandleTest in '${buildDir}/test-module.wasm'
-          in Data input
-
-        recipe
-          MissingRegisterHandleTest
-            input <- h1
-      `), `Wasm particle failed to connect handle 'input'`);
-=======
-      assertThrowsAsync(async () => await setup('MissingRegisterHandleTest'),
-                        `Wasm particle failed to connect handle 'input'`);
->>>>>>> 65cc1c72
+      await assertThrowsAsync(async () => await setup('MissingRegisterHandleTest'),
+                              `Wasm particle failed to connect handle 'input'`);
     });
 
     // Some wasm tests print out lists of test cases, and it is much more readable if these can be
