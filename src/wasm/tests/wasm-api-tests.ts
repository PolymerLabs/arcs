/**
 * @license
 * Copyright (c) 2019 Google Inc. All rights reserved.
 * This code may only be used under the BSD style license found at
 * http://polymer.github.io/LICENSE.txt
 * Code distributed by Google as part of this project is also
 * subject to an additional IP rights grant found at
 * http://polymer.github.io/PATENTS.txt
 */
import {assert} from '../../platform/chai-web.js';
import {Loader} from '../../platform/loader.js';
import {Manifest} from '../../runtime/manifest.js';
import {Runtime} from '../../runtime/runtime.js';
import {RozSlotComposer} from '../../runtime/testing/fake-slot-composer.js';
import {VolatileCollection, VolatileSingleton, VolatileStorage} from '../../runtime/storage/volatile-storage.js';
import {assertThrowsAsync} from '../../runtime/testing/test-util.js';
import {ReferenceType} from '../../runtime/type.js';
// Import some service definition files for their side-effects (the services get
// registered automatically).
import '../../services/clock-service.js';
import '../../services/random-service.js';


class TestLoader extends Loader {
  resolve(path: string) {
    return (path[0] === '$') ? `RESOLVED(${path})` : path;
  }

  clone(): TestLoader {
    return this;
  }
}

['cpp/tests', 'kotlin/tests/arcs'].forEach(env => {
  // Run tests for C++ and Kotlin
  describe(`wasm tests (${env.split('/')[0]})`, () => {
    let loader;
    let manifestPromise;
    before(function() {
      if (!global['testFlags'].bazel) {
        this.skip();
      } else {
        const manifestText = `import 'src/wasm/${env}/schemas.arcs'`;
        loader = new TestLoader();
        manifestPromise = Manifest.parse(manifestText, {loader, fileName: process.cwd() + '/input.arcs'});
      }
    });

    async function setup(recipeName) {
      const runtime = new Runtime(loader, RozSlotComposer, await manifestPromise);
      const arc = runtime.newArc('wasm-test', 'volatile://');

      const recipe = arc.context.allRecipes.find(r => r.name === recipeName);
      if (!recipe) {
        throw new Error(`Test recipe '${recipeName}' not found`);
      }
      recipe.normalize();
      await arc.instantiate(recipe);
      await arc.idle;

      const [info] = arc.loadedParticleInfo.values();
      return {arc, stores: info.stores, slotComposer: arc.pec.slotComposer as RozSlotComposer};
    }

    it('onHandleSync / onHandleUpdate', async () => {
      const {arc, stores} = await setup('HandleSyncUpdateTest');
      const sng = stores.get('sng') as VolatileSingleton;
      const col = stores.get('col') as VolatileCollection;
      const res = stores.get('res') as VolatileCollection;

      // onHandleSync: txt = 'sync:<handle-name>:<all-synced>'
      // The order in which handles are synchronized isn't guaranteed, so allow for either result.
      const syncs = (await res.toList()).map(e => e.rawData.txt);
      if (syncs[0] === 'sync:sng:false') {
        assert.deepStrictEqual(syncs, ['sync:sng:false', 'sync:col:true']);
      } else {
        assert.deepStrictEqual(syncs, ['sync:col:false', 'sync:sng:true']);
      }
      await res.clearItemsForTesting();

      await sng.set({id: 'i1', rawData: {num: 3}});
      await col.store({id: 'i2', rawData: {num: 7}}, ['k1']);
      await arc.idle;

      // onHandleUpdate: txt = 'update:<handle-name>'; num = data.num
      // The updates order should match the set() calls above.
      const updates = (await res.toList()).map(e => e.rawData);
      assert.deepStrictEqual(updates, [{txt: 'update:sng', num: 3}, {txt: 'update:col', num: 7}]);
    });

    it('getTemplate / populateModel / renderSlot', async () => {
<<<<<<< HEAD
      const {arc, stores, slotComposer} = await setup(`
        import '${schemasFile}'

        particle RenderTest in '${buildDir}/test-module.wasm'
          consume root
          in RenderFlags flags

        recipe
          slot 'rootslotid-root' as slot1
          RenderTest
            consume root as slot1
            flags <- h1
        `);
=======
      // TODO(alxr): Remove when tests are ready
      if (env.includes('kotlin')) {
        return;
      }
      const {arc, stores, slotComposer} = await setup('RenderTest');
>>>>>>> 65cc1c72
      const flags = stores.get('flags') as VolatileSingleton;

      await flags.set({id: 'i1', rawData: {template: false, model: true}});
      await arc.idle;

      await flags.set({id: 'i2', rawData: {template: true, model: false}});
      await arc.idle;

      await flags.set({id: 'i3', rawData: {template: true, model: true}});
      await arc.idle;

      // First renderSlot call is initiated by the runtime; remaining ones are triggered by writing
      // to the 'flags' handle.
      assert.deepStrictEqual(slotComposer.received, [
        ['RenderTest', 'root', {template: 'abc', model: {foo: 'bar'}}],
        ['RenderTest', 'root', {model: {foo: 'bar'}}],
        ['RenderTest', 'root', {template: 'abc'}],
        ['RenderTest', 'root', {template: 'abc', model: {foo: 'bar'}}]
      ]);
    });

    it('autoRender', async () => {
<<<<<<< HEAD
      const {arc, stores, slotComposer} = await setup(`
        import '${schemasFile}'

        resource DataResource
          start
          [{"txt": "initial"}]
        store DataStore of Data in DataResource

        particle AutoRenderTest in '${buildDir}/test-module.wasm'
          consume root
          in Data data

        recipe
          copy DataStore as h1
          slot 'rootslotid-root' as slot1
          AutoRenderTest
            consume root as slot1
            data <- h1
        `);
=======
      // TODO(alxr): Remove when tests are ready
      if (env.includes('kotlin')) {
        return;
      }
      const {arc, stores, slotComposer} = await setup('AutoRenderTest');
>>>>>>> 65cc1c72
      const data = stores.get('data') as VolatileSingleton;

      await data.set({id: 'i1', rawData: {txt: 'update'}});
      await arc.idle;

      // First renderSlot call is initiated by the runtime, before handles are synced.
      // With auto-render enabled, the second call occurs after sync and the third on handle update.
      assert.deepStrictEqual(slotComposer.received, [
        ['AutoRenderTest', 'root', {template: 'empty', model: {}}],
        ['AutoRenderTest', 'root', {template: 'initial', model: {}}],
        ['AutoRenderTest', 'root', {template: 'update', model: {}}],
      ]);
    });

    it('fireEvent', async () => {
      const {arc, stores, slotComposer} = await setup('EventsTest');
      const output = stores.get('output') as VolatileSingleton;

      const particle = slotComposer.consumers[0].consumeConn.particle;
      arc.pec.sendEvent(particle, 'root', {handler: 'icanhazclick', data: {info: 'fooBar'}});
      await arc.idle;

      assert.deepStrictEqual((await output.get()).rawData, {txt: 'event:root:icanhazclick:fooBar'});
    });

    it('serviceRequest / serviceResponse / resolveUrl', async () => {
      const {stores} = await setup('ServicesTest');
      const output = stores.get('output') as VolatileCollection;

      const results = (await output.toList()).map(e => e.rawData);
      assert.lengthOf(results, 4);

      const resolve = results.shift();
      assert.deepStrictEqual(resolve, {call: 'resolveUrl', payload: 'RESOLVED($resolve-me)'});

      for (const tag of ['first', 'second']) {
        const random = results.shift();
        assert.strictEqual(random.call, 'random.next');
        assert.strictEqual(random.tag, tag);
        assert.match(random.payload, /^value:0\.[0-9]+;$/);  // eg. 'value:0.33731562467426324;'
      }

      const clock = results.shift();
      assert.strictEqual(clock.call, 'clock.now');
      assert.strictEqual(clock.tag, '');
      assert.match(clock.payload, /^value:20[0-9]{2}-[0-9]{2}-[0-9]{2};$/);  // eg. 'value:2019-11-07;'
    });

    // TODO: fix PEC -> host error handling
    it.skip('missing registerHandle', async () => {
      assertThrowsAsync(async () => await setup('MissingRegisterHandleTest'),
                        `Wasm particle failed to connect handle 'input'`);
    });

    // Some wasm tests print out lists of test cases, and it is much more readable if these can be
    // printed after the main test name.
    function prefix(title, fn) {
      it(title, async () => {
        console.log('    »', title);
        // TODO(alxr): Remove check when kotlin tests are ready
        if ( !env.includes('kotlin') ) {
          await fn();
        }
      });
    }

    prefix('entity class API', async () => {
      const {stores} = await setup('EntityClassApiTest');
      const errStore = stores.get('errors') as VolatileCollection;
      const errors = (await errStore.toList()).map(e => e.rawData.msg);
      if (errors.length > 0) {
        assert.fail(`${errors.length} errors found:\n${errors.join('\n')}`);
      }
    });

    prefix('special schema fields', async () => {
      const {stores} = await setup('SpecialSchemaFieldsTest');
      const errStore = stores.get('errors') as VolatileCollection;
      const errors = (await errStore.toList()).map(e => e.rawData.msg);
      if (errors.length > 0) {
        assert.fail(`${errors.length} errors found:\n${errors.join('\n')}`);
      }
    });

    prefix('reference class API', async () => {
      const {stores} = await setup('ReferenceClassApiTest');
      const errStore = stores.get('errors') as VolatileCollection;
      const errors = (await errStore.toList()).map(e => e.rawData.msg);
      if (errors.length > 0) {
        assert.fail(`${errors.length} errors found:\n${errors.join('\n')}`);
      }
    });

    // TODO - check that writing to read-only handles throws and vice versa
    it('singleton storage API', async () => {
      // TODO(alxr): Remove when tests are ready
      if (env.includes('kotlin')) {
        return;
      }
      const {arc, stores} = await setup('SingletonApiTest');
      const inStore = stores.get('inHandle') as VolatileSingleton;
      const outStore = stores.get('outHandle') as VolatileSingleton;
      const ioStore = stores.get('ioHandle') as VolatileSingleton;

      const sendEvent = async handler => {
        await arc.idle;
        arc.pec.sendEvent(arc.pec.slotComposer.consumers[0].consumeConn.particle, 'root', {handler});
        await arc.idle;
      };

      // clear() on out/io with pre-populated stores
      await outStore.set({id: 'i1', rawData: {txt: 'out'}});
      await ioStore.set({id: 'i2', rawData: {txt: 'inout'}});
      await sendEvent('case1');
      assert.isNull(await outStore.get());
      assert.isNull(await ioStore.get());

      // in.get(), out.set()
      await inStore.set({id: 'i3', rawData: {num: 4}});
      await sendEvent('case2');
      assert.deepStrictEqual((await outStore.get()).rawData, {num: 8});

      // io.get()/set()
      await ioStore.set({id: 'i3', rawData: {num: 4}});
      await sendEvent('case3');
      assert.deepStrictEqual((await ioStore.get()).rawData, {num: 12});
    });

    it('collection storage API', async () => {
      // TODO(alxr): Remove when tests are ready
      if (env.includes('kotlin')) {
        return;
      }
      const {arc, stores} = await setup('CollectionApiTest');
      const inStore = stores.get('inHandle') as VolatileCollection;
      const outStore = stores.get('outHandle') as VolatileCollection;
      const ioStore = stores.get('ioHandle') as VolatileCollection;

      const sendEvent = async handler => {
        await arc.idle;
        arc.pec.sendEvent(arc.pec.slotComposer.consumers[0].consumeConn.particle, 'root', {handler});
        await arc.idle;
      };

      // clear() on out/io with pre-populated stores
      await outStore.store({id: 'id1', rawData: {num: 1}}, ['k1']);
      await ioStore.store({id: 'id2', rawData: {num: 2}}, ['k2']);
      await sendEvent('case1');
      assert.isEmpty(await outStore.toList());
      assert.isEmpty(await ioStore.toList());

      // in.empty(), in.size(), out.store()
      await inStore.store({id: 'id3', rawData: {num: 3}}, ['k3']);
      await sendEvent('case2');
      assert.deepStrictEqual((await outStore.toList()).map(e => e.rawData), [{flg: false, num: 1}]);

      // out.remove() - clears entity stored as the previous result
      await sendEvent('case3');
      assert.isEmpty(await outStore.toList());

      // in.begin(), in.end() and iterator methods
      await sendEvent('case4');
      assert.deepStrictEqual((await outStore.toList()).map(e => e.rawData), [
        {txt: '{id3}, num: 3', num: 6, flg: true},
        {txt: 'eq', flg: false},
        {txt: 'ne', flg: true},
      ]);

      // io.* and ranged iteration
      await ioStore.store({id: 'id4', rawData: {num: 0}}, ['k4']);
      await ioStore.store({id: 'id5', rawData: {num: 1}}, ['k5']);
      await ioStore.store({id: 'id6', rawData: {num: 2}}, ['k6']);
      await outStore.clearItemsForTesting();
      await sendEvent('case5');
      assert.deepStrictEqual((await outStore.toList()).map(e => e.rawData), [
        {num: 4, flg: false},      // store() an entity in addition to the 3 above
        {num: 3},                  // remove() the entity
        {txt: '{id4}, num: 0'},    // ranged loop over the 3 entities above, using num to sort
        {txt: '{id5}, num: 1'},
        {txt: '{id6}, num: 2'},
        {num: 0, flg: true},       // clear()
      ]);
    });

    // TODO: writing to reference-typed handles
    it('reference-typed handles', async () => {
      // TODO(alxr): Remove when tests are ready
      if (env.includes('kotlin')) {
        return;
      }
      const {arc, stores} = await setup('ReferenceHandlesTest');
      const sng = stores.get('sng') as VolatileSingleton;
      const col = stores.get('col') as VolatileCollection;
      const res = stores.get('res') as VolatileCollection;
      assert.instanceOf(sng.type, ReferenceType);
      assert.instanceOf(col.type.getContainedType(), ReferenceType);

      // onHandleSync tests uninitialised reference handles.
      assert.sameMembers((await res.toList()).map(e => e.rawData.txt), [
        's::empty <> !{}',  // no id or entity data; dereference is a no-op
      ]);
      await res.clearItemsForTesting();

      // onHandleUpdate tests populated references handles.
      const volatileEngine = arc.storageProviderFactory._storageForKey('volatile') as VolatileStorage;
      const backingStore = await volatileEngine.baseStorageFor(sng.type, volatileEngine.baseStorageKey(sng.type));
      await backingStore.store({id: 'id1', rawData: {txt: 'ok'}}, ['key1']);
      await backingStore.store({id: 'id2', rawData: {num: 23}}, ['key2']);
      const storageKey = backingStore.storageKey;

      // Singleton
      await sng.set({id: 'id1', storageKey});
      await arc.idle;
      assert.sameMembers((await res.toList()).map(e => e.rawData.txt), [
        's::before <id1> !{}',              // before dereferencing: contained entity is empty
        's::after <id1> {id1}, txt: ok'     // after: entity is populated, ids should match
      ]);
      await res.clearItemsForTesting();

      // Collection
      await col.store({id: 'id1', storageKey}, ['key1a']);
      await arc.idle;
      assert.sameMembers((await res.toList()).map(e => e.rawData.txt), [
        'c::before <id1> !{}',              // ref to same entity as singleton; still empty in this handle
        'c::after <id1> {id1}, txt: ok'
      ]);
      await res.clearItemsForTesting();

      await col.store({id: 'id2', storageKey}, ['key2a']);
      await arc.idle;
      assert.sameMembers((await res.toList()).map(e => e.rawData.txt), [
        'c::before <id1> {id1}, txt: ok',   // already populated by the previous deref
        'c::after <id1> {id1}, txt: ok',
        'c::before <id2> !{}',
        'c::after <id2> {id2}, num: 23'
      ]);
    });

    // TODO: nested references
    it('reference-typed schema fields', async () => {
      // TODO(alxr): Remove when tests are ready
      if (env.includes('kotlin')) {
        return;
      }
      const {arc, stores} = await setup('SchemaReferenceFieldsTest');
      const input = stores.get('input') as VolatileSingleton;
      const output = stores.get('output') as VolatileSingleton;
      const res = stores.get('res') as VolatileCollection;

      // onHandleSync tests uninitialised reference fields.
      assert.sameMembers((await res.toList()).map(e => e.rawData.txt), [
        'empty <> !{}',  // no id or entity data; dereference is a no-op
      ]);
      await res.clearItemsForTesting();

      // onHandleUpdate tests populated reference fields.
      const refType = input.type.getEntitySchema().fields.ref.schema.model;  // yikes
      const volatileEngine = arc.storageProviderFactory._storageForKey('volatile') as VolatileStorage;
      const backingStore = await volatileEngine.baseStorageFor(refType, volatileEngine.baseStorageKey(refType));
      await backingStore.store({id: 'id1', rawData: {val: 'v1'}}, ['k1']);

      await input.set({id: 'i1', rawData: {num: 12, ref: {id: 'id1', storageKey: backingStore.storageKey}}});
      await arc.idle;

      assert.sameMembers((await res.toList()).map(e => e.rawData.txt), [
        'before <id1> !{}',            // before dereferencing: contained entity is empty
        'after <id1> {id1}, val: v1',  // after dereferencing: entity is populated, ids should match
      ]);

      // The particle clones 'input', binds to a new entity and writes that to 'output'.
      // The ref field should have a storage key, but since this isn't deterministic we need to
      // check for its presence then discard it.
      const data = JSON.parse(JSON.stringify((await output.get()).rawData));
      assert.isNotEmpty(data.ref.storageKey);
      delete data.ref.storageKey;
      assert.deepStrictEqual(data, {num: 12, txt: 'xyz', ref: {id: 'foo1'}});
    });
  });
});<|MERGE_RESOLUTION|>--- conflicted
+++ resolved
@@ -89,27 +89,7 @@
     });
 
     it('getTemplate / populateModel / renderSlot', async () => {
-<<<<<<< HEAD
-      const {arc, stores, slotComposer} = await setup(`
-        import '${schemasFile}'
-
-        particle RenderTest in '${buildDir}/test-module.wasm'
-          consume root
-          in RenderFlags flags
-
-        recipe
-          slot 'rootslotid-root' as slot1
-          RenderTest
-            consume root as slot1
-            flags <- h1
-        `);
-=======
-      // TODO(alxr): Remove when tests are ready
-      if (env.includes('kotlin')) {
-        return;
-      }
       const {arc, stores, slotComposer} = await setup('RenderTest');
->>>>>>> 65cc1c72
       const flags = stores.get('flags') as VolatileSingleton;
 
       await flags.set({id: 'i1', rawData: {template: false, model: true}});
@@ -132,33 +112,7 @@
     });
 
     it('autoRender', async () => {
-<<<<<<< HEAD
-      const {arc, stores, slotComposer} = await setup(`
-        import '${schemasFile}'
-
-        resource DataResource
-          start
-          [{"txt": "initial"}]
-        store DataStore of Data in DataResource
-
-        particle AutoRenderTest in '${buildDir}/test-module.wasm'
-          consume root
-          in Data data
-
-        recipe
-          copy DataStore as h1
-          slot 'rootslotid-root' as slot1
-          AutoRenderTest
-            consume root as slot1
-            data <- h1
-        `);
-=======
-      // TODO(alxr): Remove when tests are ready
-      if (env.includes('kotlin')) {
-        return;
-      }
       const {arc, stores, slotComposer} = await setup('AutoRenderTest');
->>>>>>> 65cc1c72
       const data = stores.get('data') as VolatileSingleton;
 
       await data.set({id: 'i1', rawData: {txt: 'update'}});
