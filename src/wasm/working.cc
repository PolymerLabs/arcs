#include <emscripten.h>
#include <stdio.h>
#include <stdlib.h>
#include <string_view>
#include <string>
#include <map>
#include "arcs.h"
#include "entity-data.h"

class Handle;

EM_JS(void, handleSet, (Handle* handle, const char* encoded), {})
EM_JS(void, render, (const char* slotName, const char* content), {})

class Handle {
public:
  Handle(const char* name) : name_(name) {}

  ~Handle() {
    if (name_ != nullptr) {
      free((void*)name_);
      name_ = nullptr;
    }
  }

  const char* name() { return name_; }

  void sync(const char* encoded) {
    console("sync %s [%s]\n", name_, encoded);
    data_ = arcs::Data::decode(encoded);
<<<<<<< HEAD
    console("txt: %s\n", data_.txt.c_str());
    console("lnk: %s\n", data_.lnk.href.c_str());
    console("num: %.2f\n", data_.num);
    console("flg: %d\n", data_.flg);
=======
>>>>>>> 2f96d838
  }

  const char* name_;
  arcs::Data data_;
};


class Particle {
public:
  virtual ~Particle() {}

  Handle* newHandle(const char* name) {
    Handle* h = new Handle(name);
    handles_[name] = h;
    return h;
  }

  // Equivalent to setHandles() in the JS Particle.
  virtual void init() {}

  virtual void onHandleSync(Handle* handle) {}
  virtual void requestRender(const char* slotName) {}
  virtual void fireEvent(const char* slotName, const char* handler) {}

  std::map<std::string_view, Handle*> handles_;
};


class TestParticle : public Particle {
public:
  virtual ~TestParticle() {}

  void onHandleSync(Handle* handle) override {
    console("onHandleSync '%s'\n", handle->name());
    if (strcmp(handle->name(), "data") == 0) {
      console("  txt: %s\n", handle->data_.txt.c_str());
      console("  lnk: %s\n", handle->data_.lnk.href.c_str());
      console("  num: %.2f\n", handle->data_.num);
      console("  flg: %d\n", handle->data_.flg);

      console("  c_txt:");
      for (const auto& v : handle->data_.c_txt) {
        console(" [%s]", v.c_str());
      }
      console("\n");

      console("  c_lnk:");
      for (const auto& v : handle->data_.c_lnk) {
        console(" [%s]", v.href.c_str());
      }
      console("\n");

      console("  c_num:");
      for (const auto& v : handle->data_.c_num) {
        console(" %.2f", v);
      }
      console("\n");

      console("  c_flg:");
      for (const auto& v : handle->data_.c_flg) {
        console(" %s", v ? "true" : "false");
      }
      console("\n");
    }
  }

  void requestRender(const char* slotName) override {
    std::string style = toggle_ ? "b" : "i";
    std::string content =
      "<div on-click=\"me\"><" + style + ">Hello from <span on-click=\"THE_WASM\">wasm!</span> This slot is '" +
      slotName + "'</" + style + "></div><br><button on-click=\"send\">Send data</button>";
    render(slotName, content.c_str());
  }

  void fireEvent(const char* slotName, const char* handler) override {
    if (strcmp(handler, "me") == 0) {
      console("You clicked %s!\n", handler);
      toggle_ = 1 - toggle_;
      requestRender("root");
    } else if (strcmp(handler, "send") == 0) {
      console("Writing to 'res' handle\n");
      std::string res = handles_["data"]->data_.encode();
      handleSet(handles_["res"], res.c_str());
    } else {
      error("You clicked %s!\n", handler);
    }
  }

  int toggle_ = 0;
};

DEFINE_PARTICLE(TestParticle)


extern "C" {

// Takes ownership of 'name'.
EMSCRIPTEN_KEEPALIVE
Handle* newHandle(Particle* particle, const char* name) {
  return particle->newHandle(name);
}

EMSCRIPTEN_KEEPALIVE
void initParticle(Particle* particle) {
  particle->init();
}

// Does not take ownership of 'buffer'; external caller frees.
EMSCRIPTEN_KEEPALIVE
void syncHandle(Particle* particle, Handle* handle, const char* encoded) {
  handle->sync(encoded);
  particle->onHandleSync(handle);
}

// Does not take ownership of 'slotName'; external caller frees.
// Caller also takes ownership of returned allocated buffer.
EMSCRIPTEN_KEEPALIVE
void requestRender(Particle* particle, const char* slotName) {
  particle->requestRender(slotName);
}

// Does not take ownership of 'slotName' or 'handler'; external caller frees.
EMSCRIPTEN_KEEPALIVE
void fireEvent(Particle* particle, const char* slotName, const char* handler) {
  particle->fireEvent(slotName, handler);
}

}<|MERGE_RESOLUTION|>--- conflicted
+++ resolved
@@ -28,13 +28,6 @@
   void sync(const char* encoded) {
     console("sync %s [%s]\n", name_, encoded);
     data_ = arcs::Data::decode(encoded);
-<<<<<<< HEAD
-    console("txt: %s\n", data_.txt.c_str());
-    console("lnk: %s\n", data_.lnk.href.c_str());
-    console("num: %.2f\n", data_.num);
-    console("flg: %d\n", data_.flg);
-=======
->>>>>>> 2f96d838
   }
 
   const char* name_;
@@ -74,30 +67,6 @@
       console("  lnk: %s\n", handle->data_.lnk.href.c_str());
       console("  num: %.2f\n", handle->data_.num);
       console("  flg: %d\n", handle->data_.flg);
-
-      console("  c_txt:");
-      for (const auto& v : handle->data_.c_txt) {
-        console(" [%s]", v.c_str());
-      }
-      console("\n");
-
-      console("  c_lnk:");
-      for (const auto& v : handle->data_.c_lnk) {
-        console(" [%s]", v.href.c_str());
-      }
-      console("\n");
-
-      console("  c_num:");
-      for (const auto& v : handle->data_.c_num) {
-        console(" %.2f", v);
-      }
-      console("\n");
-
-      console("  c_flg:");
-      for (const auto& v : handle->data_.c_flg) {
-        console(" %s", v ? "true" : "false");
-      }
-      console("\n");
     }
   }
 
