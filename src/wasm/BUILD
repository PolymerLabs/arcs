load("//third_party/java/arcs/build_defs:build_defs.bzl", "arcs_ts_test")

arcs_ts_test(
    name = "wasm-api-test",
    src = "tests/wasm-api-tests.ts",
    deps = [
        "//src/wasm/cpp/tests:schemas_srcs",
        "//src/wasm/cpp/tests:test-module",
<<<<<<< HEAD
        "//src/wasm/kotlin/javatests/arcs:schemas_srcs",
        "//src/wasm/kotlin/javatests/arcs:test-module"
=======
        "//src/wasm/kotlin/tests/arcs:schemas_srcs",
        "//src/wasm/kotlin/tests/arcs:test-module",
>>>>>>> 137227e4
    ],
)<|MERGE_RESOLUTION|>--- conflicted
+++ resolved
@@ -6,12 +6,7 @@
     deps = [
         "//src/wasm/cpp/tests:schemas_srcs",
         "//src/wasm/cpp/tests:test-module",
-<<<<<<< HEAD
         "//src/wasm/kotlin/javatests/arcs:schemas_srcs",
-        "//src/wasm/kotlin/javatests/arcs:test-module"
-=======
-        "//src/wasm/kotlin/tests/arcs:schemas_srcs",
-        "//src/wasm/kotlin/tests/arcs:test-module",
->>>>>>> 137227e4
+        "//src/wasm/kotlin/javatests/arcs:test-module",
     ],
 )