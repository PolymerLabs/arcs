package wasm.kotlin.tests.arcs

import arcs.Handle
import arcs.Particle
import arcs.Singleton
import arcs.WasmAddress
import kotlin.native.internal.ExportForCppRuntime

class RenderTest : Particle() {
<<<<<<< HEAD
    private val flags = Singleton { Test_RenderFlags() }
    private var shouldTemplate: Boolean = true
    private var shouldPopulate: Boolean = true
=======
    private val flags = Singleton { RenderTest_Flags() }
>>>>>>> 65cc1c72

    init {
        registerHandle("flags", flags)
    }

    override fun init() {
        renderOutput()
    }

    override fun getTemplate(slotName: String): String? = if (shouldTemplate) "abc" else null

    override fun populateModel(slotName: String, model: Map<String, Any?>): Map<String, Any?>? =
        if (shouldPopulate) mapOf("foo" to "bar") else null


    override fun onHandleUpdate(handle: Handle) {
        flags.get()?.let {
            shouldTemplate = it.template ?: true
            shouldPopulate = it.model ?: true
        }
        renderOutput()
    }
}

@Retain
@ExportForCppRuntime("_newRenderTest")
fun constructRenderTest(): WasmAddress = RenderTest().toWasmAddress()<|MERGE_RESOLUTION|>--- conflicted
+++ resolved
@@ -7,13 +7,9 @@
 import kotlin.native.internal.ExportForCppRuntime
 
 class RenderTest : Particle() {
-<<<<<<< HEAD
-    private val flags = Singleton { Test_RenderFlags() }
+    private val flags = Singleton { RenderTest_Flags() }
     private var shouldTemplate: Boolean = true
     private var shouldPopulate: Boolean = true
-=======
-    private val flags = Singleton { RenderTest_Flags() }
->>>>>>> 65cc1c72
 
     init {
         registerHandle("flags", flags)
