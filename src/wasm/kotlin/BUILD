--- conflicted
+++ resolved
@@ -5,11 +5,7 @@
 
 alias(
     name = "arcs",
-<<<<<<< HEAD
     actual = "//src/wasm/kotlin/java/arcs",
-=======
-    srcs = ["src/arcs/Entity.kt"],
->>>>>>> cdecb19c
     visibility = ["//visibility:public"],
 )
 
@@ -17,4 +13,4 @@
     name = "arcs-wasm",
     actual = "//src/wasm/kotlin/java/arcs:arcs-wasm",
     visibility = ["//visibility:public"],
-)
+)