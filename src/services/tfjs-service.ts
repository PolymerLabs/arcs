--- conflicted
+++ resolved
@@ -16,142 +16,112 @@
 import * as Tf from '@tensorflow/tfjs';
 // for actual code
 import {requireTf} from '../platform/tf-web.js';
-import {loadImage} from '../platform/image-web.js';
-import {tf} from '../platform/tf-node.js';
-
 
 const log = logFactory('tfjs-service');
 
-<<<<<<< HEAD
-type TfTensor = tf.Tensor | tf.Tensor[] | tf.NamedTensorMap;
+type TfTensor = Tf.Tensor | Tf.Tensor[] | Tf.NamedTensorMap;
 
 export interface ClassificationPrediction {
   className: string;
   probability: number;
 }
 
-abstract class TfModel implements Services {
-
-  public abstract async load({modelUrl, options}): Promise<Reference>;
-
-  /**
-   * Execute inference for the input tensors.
-   *
-   * @param {Reference} model An inference model
-   * @param {Reference} inputs The input tensor
-   * @param {tf.ModelPredictConfig} config Control verbosity and batchSize.
-   */
-  public async predict({model, inputs, config}): Promise<Reference> {
-    const tf = await requireTf();
-
-    log('Referencing model and input...');
-    const model_  = rmgr.deref(model) as tf.InferenceModel;
-    const inputs_ = rmgr.deref(inputs) as TfTensor;
-
-    log('Predicting...');
-    const yHat = await model_.predict(inputs_, config) as TfTensor;
-
-    log('Predicted.');
-    return rmgr.ref(yHat);
-  }
-
-  /**
-   * Load the model weights eagerly, so subsequent calls to `predict` will be fast.
-   *
-   * @param {Reference} model An inference model
-   * @see https://www.tensorflow.org/js/guide/platform_environment#shader_compilation_texture_uploads
-   */
-  public async warmUp({model}): Promise<void> {
-    const tf = await requireTf();
-
-    log('Warming up model...');
-    const model_  = rmgr.deref(model) as tf.InferenceModel;
-
-    const zeros = model_.inputs
-      .map(i => i.shape ? i.shape : [])
-      .map((sh) => sh.map(x => Math.abs(x)))
-      .map((sh) => tf.zeros(sh || [1]));
-
-    const zeroInput = zeros.length === 1 ? zeros[0] : zeros;
-
-    const result = await model_.predict(zeroInput, {}) as tf.Tensor;
-    result.dispose();
-
-    log('Model warm.');
-  }
-
-  /** Clean up resources */
-  public dispose({reference}): void {
-    rmgr.dispose(reference);
-  }
-}
-
-
-class GraphModel extends TfModel {
-  /**
-   * Load a graph model given a URL to the model definition.
-   *
-   * @param {Reference} modelUrl the url that loads the model.
-   * @param {tf.io.LoadOptions} options Options for the HTTP request, which allows to send credentials
-   *  and custom headers.
-   * @return {Reference} A reference to the in-memory model.
-   */
-  public async load({modelUrl, options}): Promise<Reference> {
-    const tf = await requireTf();
-
-    log('Loading model...');
-    const model = await tf.loadGraphModel(modelUrl, options);
-
-    log('Model loaded.');
-    return rmgr.ref(model);
-  }
-
-  /**
-   * Properly clean up the resource used for the graph model.
-   *
-   * @param {Reference} reference to a graph model.
-   */
-  public dispose({reference}): void {
-    const model_ = rmgr.deref(reference) as tf.GraphModel;
-    model_.dispose();
-    super.dispose(reference);
-  }
-
-}
-
-class LayersModel extends TfModel {
-  /**
-   * Load a layers model given a URL to the model definition.
-   *
-   * @param {Reference} modelUrl the url that loads the model.
-   * @param {tf.io.LoadOptions} options Options for the HTTP request, which allows to send credentials
-   *  and custom headers.
-   * @return {Reference} A reference to the in-memory model.
-   */
-  async load({modelUrl, options}): Promise<Reference> {
-    const tf = await requireTf();
-
-    log('Loading model...');
-    const model = await tf.loadLayersModel(modelUrl, options);
-
-    log('Model loaded.');
-    return rmgr.ref(model);
-  }
-}
+
+/**
+ * Load a graph model given a URL to the model definition.
+ *
+ * @param {Reference} modelUrl the url that loads the model.
+ * @param {Tf.io.LoadOptions} options Options for the HTTP request, which allows to send credentials
+ *  and custom headers.
+ * @return {Reference} A reference to the in-memory model.
+ */
+const loadGraphModel = async ({modelUrl, options}): Promise<Reference> => {
+  const tf = await requireTf();
+
+  log('Loading model...');
+  const model = await tf.loadGraphModel(modelUrl, options);
+
+  log('Model loaded.');
+  return rmgr.ref(model);
+};
+
+/**
+ * Load a layers model given a URL to the model definition.
+ *
+ * @param {Reference} modelUrl the url that loads the model.
+ * @param {Tf.io.LoadOptions} options Options for the HTTP request, which allows to send credentials
+ *  and custom headers.
+ * @return {Reference} A reference to the in-memory model.
+ */
+const loadLayersModel = async ({modelUrl, options}): Promise<Reference> => {
+  const tf = await requireTf();
+
+  log('Loading model...');
+  const model = await tf.loadLayersModel(modelUrl, options);
+
+  log('Model loaded.');
+  return rmgr.ref(model);
+};
+
+/**
+ * Execute inference for the input tensors.
+ *
+ * @param {Reference} model An inference model
+ * @param {Reference} inputs The input tensor
+ * @param {Tf.ModelPredictConfig} config Control verbosity and batchSize.
+ */
+const predict = async ({model, inputs, config}): Promise<Reference> => {
+  log('Referencing model and input...');
+  const model_ = rmgr.deref(model) as Tf.InferenceModel;
+  const inputs_ = rmgr.deref(inputs) as TfTensor;
+  log('Predicting...');
+  const yHat = await model_.predict(inputs_, config) as TfTensor;
+  log('Predicted.');
+  return rmgr.ref(yHat);
+};
+
+/**
+ * Load the model weights eagerly, so subsequent calls to `predict` will be fast.
+ *
+ * @param {Reference} model An inference model
+ * @see https://www.tensorflow.org/js/guide/platform_environment#shader_compilation_texture_uploads
+ */
+const warmUp = async ({model}): Promise<void> => {
+
+  log('Warming up model...');
+  const model_ = rmgr.deref(model) as Tf.InferenceModel;
+
+  const tf = await requireTf();
+  const zeros = model_.inputs
+    .map(i => i.shape ? i.shape : [])
+    .map((sh) => sh.map(x => Math.abs(x)))
+    .map((sh) => tf.zeros(sh || [1]));
+
+  const zeroInput = zeros.length === 1 ? zeros[0] : zeros;
+
+  const result = await model_.predict(zeroInput, {}) as Tf.Tensor;
+  result.dispose();
+
+  log('Model warm.');
+};
+
+/** Clean up resources */
+const dispose = ({reference}): void => rmgr.dispose(reference);
+
 
 /**
  * Converts a URL of an image into a 3D tensor.
  *
  * @param {string} imageUrl image to convert
  * @return {Reference} The tf.Tensor3D representation of the image.
- * @see {tf.browser.fromPixels()}
+ * @see {Tf.browser.fromPixels()}
  */
 const imageToTensor = async ({imageUrl}): Promise<Reference> => {
-  const tf = await requireTf();
-
   log('Converting image to tensor...');
   const imgElem = await loadImage(imageUrl);
-  const imgTensor = await tf.browser.fromPixels(imgElem, 3) as tf.Tensor3D;
+
+  const tf = await requireTf();
+  const imgTensor = await tf.browser.fromPixels(imgElem, 3) as Tf.Tensor3D;
 
   log('Image converted.');
   return rmgr.ref(imgTensor);
@@ -165,21 +135,20 @@
  * @param {[number, number]} range [hi, low] tuple. Default: [0, 255].
  * @return {Reference} A new tensor with values normalized.
  */
-const normalize = async ({input, range=[0, 255]}): Promise<Reference> => {
-  const tf = await requireTf();
-
+const normalize = async ({input, range = [0, 255]}): Promise<Reference> => {
   log('Normalizing...');
-  const input_ = rmgr.deref(input) as tf.Tensor;
+  const input_ = rmgr.deref(input) as Tf.Tensor;
 
   const max_ = Math.max(...range);
   const min_ = Math.min(...range);
   const mid = (max_ - min_) / 2 + min_;
 
+  const tf = await requireTf();
   const normOffset = tf.scalar(mid);
 
   const normalized = input_.toFloat()
     .sub(normOffset)
-    .div(normOffset) as tf.Tensor3D;
+    .div(normOffset) as Tf.Tensor3D;
 
   log('Normalized.');
   return rmgr.ref(normalized);
@@ -194,10 +163,10 @@
  * @return {Reference} The reshaped tensor.
  */
 const reshape = async ({input, newShape, shape}): Promise<Reference> => {
-  const tf = await requireTf();
+  const input_ = rmgr.deref(input);
 
   log('Reshaping...');
-  const input_ = rmgr.deref(input);
+  const tf = await requireTf();
   const resized = await tf.reshape(input_, newShape || shape);
 
   log('Reshaped.');
@@ -254,9 +223,9 @@
  * @param {number} topK The total number of labels to return
  * @return {ClassificationPrediction[]} A list of predictions, complete with `className` and `probability`.
  */
-const getTopKClasses = async ({input, y, yHat, labels, topK=3}): Promise<ClassificationPrediction[]> => {
+const getTopKClasses = async ({input, y, yHat, labels, topK = 3}): Promise<ClassificationPrediction[]> => {
   log('Getting top K classes...');
-  const input_ = rmgr.deref(input || y || yHat) as tf.Tensor2D;
+  const input_ = rmgr.deref(input || y || yHat) as Tf.Tensor2D;
 
   const softmax = input_.softmax();
   const values = await softmax.data();
@@ -287,262 +256,6 @@
   return topClassesAndProbs;
 };
 
-
-Services.register('graph-model', new GraphModel());
-
-const layersModel = new LayersModel();
-Services.register('layer-model', layersModel);
-Services.register('layers-model', layersModel);
-
-Services.register('preprocess', {
-  normalize,
-  reshape,
-  expandDims,
-});
-
-Services.register('postprocess', {
-  getTopKClasses,
-});
-
-Services.register('tf-image', {
-=======
-type TfTensor = Tf.Tensor | Tf.Tensor[] | Tf.NamedTensorMap;
-
-export interface ClassificationPrediction {
-  className: string;
-  probability: number;
-}
-
-
-/**
- * Load a graph model given a URL to the model definition.
- *
- * @param {Reference} modelUrl the url that loads the model.
- * @param {Tf.io.LoadOptions} options Options for the HTTP request, which allows to send credentials
- *  and custom headers.
- * @return {Reference} A reference to the in-memory model.
- */
-const loadGraphModel = async ({modelUrl, options}): Promise<Reference> => {
-  const tf = await requireTf();
-
-  log('Loading model...');
-  const model = await tf.loadGraphModel(modelUrl, options);
-
-  log('Model loaded.');
-  return rmgr.ref(model);
-};
-
-/**
- * Load a layers model given a URL to the model definition.
- *
- * @param {Reference} modelUrl the url that loads the model.
- * @param {Tf.io.LoadOptions} options Options for the HTTP request, which allows to send credentials
- *  and custom headers.
- * @return {Reference} A reference to the in-memory model.
- */
-const loadLayersModel = async ({modelUrl, options}): Promise<Reference> => {
-  const tf = await requireTf();
-
-  log('Loading model...');
-  const model = await tf.loadLayersModel(modelUrl, options);
-
-  log('Model loaded.');
-  return rmgr.ref(model);
-};
-
-/**
- * Execute inference for the input tensors.
- *
- * @param {Reference} model An inference model
- * @param {Reference} inputs The input tensor
- * @param {Tf.ModelPredictConfig} config Control verbosity and batchSize.
- */
-const predict = async ({model, inputs, config}): Promise<Reference> => {
-  log('Referencing model and input...');
-  const model_ = rmgr.deref(model) as Tf.InferenceModel;
-  const inputs_ = rmgr.deref(inputs) as TfTensor;
-  log('Predicting...');
-  const yHat = await model_.predict(inputs_, config) as TfTensor;
-  log('Predicted.');
-  return rmgr.ref(yHat);
-};
-
-/**
- * Load the model weights eagerly, so subsequent calls to `predict` will be fast.
- *
- * @param {Reference} model An inference model
- * @see https://www.tensorflow.org/js/guide/platform_environment#shader_compilation_texture_uploads
- */
-const warmUp = async ({model}): Promise<void> => {
-
-  log('Warming up model...');
-  const model_ = rmgr.deref(model) as Tf.InferenceModel;
-
-  const tf = await requireTf();
-  const zeros = model_.inputs
-    .map(i => i.shape ? i.shape : [])
-    .map((sh) => sh.map(x => Math.abs(x)))
-    .map((sh) => tf.zeros(sh || [1]));
-
-  const zeroInput = zeros.length === 1 ? zeros[0] : zeros;
-
-  const result = await model_.predict(zeroInput, {}) as Tf.Tensor;
-  result.dispose();
-
-  log('Model warm.');
-};
-
-/** Clean up resources */
-const dispose = ({reference}): void => rmgr.dispose(reference);
-
-
-/**
- * Converts a URL of an image into a 3D tensor.
- *
- * @param {string} imageUrl image to convert
- * @return {Reference} The tf.Tensor3D representation of the image.
- * @see {Tf.browser.fromPixels()}
- */
-const imageToTensor = async ({imageUrl}): Promise<Reference> => {
-  log('Converting image to tensor...');
-  const imgElem = await loadImage(imageUrl);
-
-  const tf = await requireTf();
-  const imgTensor = await tf.browser.fromPixels(imgElem, 3) as Tf.Tensor3D;
-
-  log('Image converted.');
-  return rmgr.ref(imgTensor);
-};
-
-
-/**
- * Given the range of possible values, ensure all elements fall between -1 and 1.
- *
- * @param {Reference} input Tensor to normalize.
- * @param {[number, number]} range [hi, low] tuple. Default: [0, 255].
- * @return {Reference} A new tensor with values normalized.
- */
-const normalize = async ({input, range = [0, 255]}): Promise<Reference> => {
-  log('Normalizing...');
-  const input_ = rmgr.deref(input) as Tf.Tensor;
-
-  const max_ = Math.max(...range);
-  const min_ = Math.min(...range);
-  const mid = (max_ - min_) / 2 + min_;
-
-  const tf = await requireTf();
-  const normOffset = tf.scalar(mid);
-
-  const normalized = input_.toFloat()
-    .sub(normOffset)
-    .div(normOffset) as Tf.Tensor3D;
-
-  log('Normalized.');
-  return rmgr.ref(normalized);
-};
-
-/**
- * Transform the shape of the input tensor into a new shape, preserving the number of elements.
- *
- * @param {Reference} input The tensor to transform.
- * @param {number[]} newShape Desired shape. Must specify `newShape` or `shape`.
- * @param {number[]} shape Desired shape. Must specify `newShape` or `shape`.
- * @return {Reference} The reshaped tensor.
- */
-const reshape = async ({input, newShape, shape}): Promise<Reference> => {
-  const input_ = rmgr.deref(input);
-
-  log('Reshaping...');
-  const tf = await requireTf();
-  const resized = await tf.reshape(input_, newShape || shape);
-
-  log('Reshaped.');
-  return rmgr.ref(resized);
-};
-
-/**
- * Expand (increase) the number of dimensions of a tensor by one.
- *
- * @param {Reference} input Tensor to transform. Must specify `input` or `x`.
- * @param {Reference} x Tensor to transform. Must specify `input` or `x`.
- * @param {number} axis Integer value, dimension to expand on. Default: 0
- * @return {Reference} A tensor with expanded rank.
- */
-const expandDims = async ({input, x, axis = 0}): Promise<Reference> => {
-  const tf = await requireTf();
-
-  log('Expanding dimensions...');
-  const input_ = rmgr.deref(input || x);
-  const expanded = tf.expandDims(input_, axis);
-
-  log('Dimensions expanded.');
-  return rmgr.ref(expanded);
-};
-
-/**
- * Use bilinear-interpolation to resize a batch of images.
- *
- * @param {Reference} images A batch of images to resize of rank 4 or 3. If rank 3, a batch of 1 is assumed.
- * @param {[number, number]} size The new shape `[newHeight, newWidth]` to resize the image to.
- * @param {boolean} alignCorners  Defaults to False. If true, rescale input by (new_height - 1) / (height - 1),
- *  which exactly aligns the 4 corners of images and resized images. If false, rescale by new_height / height.
- *  Treat similarly the width dimension. Optional
- * @return {Reference} Images with a new shape.
- */
-const resizeBilinear = async ({images, size, alignCorners}): Promise<Reference> => {
-  const tf = await requireTf();
-
-  log('Bilinear resizing image(s)...');
-  const images_ = rmgr.deref(images);
-  const resized = await tf.image.resizeBilinear(images_, size, alignCorners);
-  log('Resized image(s).');
-
-  return rmgr.ref(resized);
-};
-
-/**
- * Return a ranked list (of size K) of classes with their associated probabilities.
- *
- * @param {Reference} input Prediction tensor. Must specify either `input`, `y`, or `yHat`.
- * @param {Reference} y Prediction tensor. Must specify either `input`, `y`, or `yHat`.
- * @param {Reference} yHat Prediction tensor. Must specify either `input`, `y`, or `yHat`.
- * @param {string[]} labels A mapping between label index and value.
- * @param {number} topK The total number of labels to return
- * @return {ClassificationPrediction[]} A list of predictions, complete with `className` and `probability`.
- */
-const getTopKClasses = async ({input, y, yHat, labels, topK = 3}): Promise<ClassificationPrediction[]> => {
-  log('Getting top K classes...');
-  const input_ = rmgr.deref(input || y || yHat) as Tf.Tensor2D;
-
-  const softmax = input_.softmax();
-  const values = await softmax.data();
-  softmax.dispose();
-
-  const valuesAndIndices = [];
-  for (let i = 0; i < values.length; i++) {
-    valuesAndIndices.push({value: values[i], index: i});
-  }
-  valuesAndIndices.sort((a, b) => {
-    return b.value - a.value;
-  });
-  const topkValues = new Float32Array(topK);
-  const topkIndices = new Int32Array(topK);
-  for (let i = 0; i < topK; i++) {
-    topkValues[i] = valuesAndIndices[i].value;
-    topkIndices[i] = valuesAndIndices[i].index;
-  }
-
-  const topClassesAndProbs = [];
-  for (let i = 0; i < topkIndices.length; i++) {
-    topClassesAndProbs.push({
-      className: labels[topkIndices[i]],
-      probability: topkValues[i]
-    });
-  }
-  log('found top K classes.');
-  return topClassesAndProbs;
-};
-
 Services.register('tf', {
   loadLayersModel,
   loadGraphModel,
@@ -553,7 +266,6 @@
   reshape,
   expandDims,
   getTopKClasses,
->>>>>>> 700e8a9b
   resizeBilinear,
   imageToTensor,
 });
