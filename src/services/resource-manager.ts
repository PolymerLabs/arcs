--- conflicted
+++ resolved
@@ -54,11 +54,7 @@
   static dispose(r: Reference): void {
     const obj = this.references[r];
 
-<<<<<<< HEAD
-    if (obj.hasOwnProperty('dispose')) {
-=======
     if (obj['dispose']) {
->>>>>>> 700e8a9b
       obj.dispose();
     }
     delete this.references[r];
