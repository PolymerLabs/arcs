/**
 * @license
 * Copyright 2019 Google LLC.
 * This code may only be used under the BSD style license found at
 * http://polymer.github.io/LICENSE.txt
 * Code distributed by Google as part of this project is also
 * subject to an additional IP rights grant found at
 * http://polymer.github.io/PATENTS.txt
 */

import {PlatformLoaderBase} from './loader-platform.js';
import {logsFactory} from '../runtime/log-factory.js';
import {ParticleSpec} from '../runtime/particle-spec.js';

const {log, warn, error} = logsFactory('loader-web', 'green');

export class PlatformLoader extends PlatformLoaderBase {
  flushCaches(): void {
    // punt object urls?
  }
  async loadResource(url: string): Promise<string> {
    // subclass impl differentiates paths and URLs,
    // for browser env we can feed both kinds into _loadURL
    return super._loadURL(this.resolve(url));
  }
  async provisionObjectUrl(fileName: string) {
    const raw = await this.loadResource(fileName);
    const path = this.resolve(fileName);
    const code = `${raw}\n//# sourceURL=${path}`;
    return URL.createObjectURL(new Blob([code], {type: 'application/javascript'}));
  }
  // Below here invoked from inside Worker
  async loadParticleClass(spec: ParticleSpec) {
    const clazz = await this.requireParticle(spec.implFile, spec.implBlobUrl);
    if (clazz) {
      clazz.spec = spec;
    } else {
      warn(`[${spec.implFile}]::defineParticle() returned no particle.`);
    }
    return clazz;
  }
  async requireParticle(unresolvedPath: string, blobUrl?) {
    // inject path to this particle into the UrlMap,
    // allows "foo.js" particle to invoke "importScripts(resolver('foo/othermodule.js'))"
    this.mapParticleUrl(unresolvedPath);
    // resolve path
    const resolvedPath = this.resolve(unresolvedPath);
    // resolved target
    const url = blobUrl || resolvedPath;
    // load wrapped particle
    const wrapper = this.loadWrappedParticle(url, resolvedPath);
    // unwrap particle wrapper, if we have one
    if (wrapper) {
      const logger = this.provisionLogger(unresolvedPath);
      return this.unwrapParticle(wrapper, logger);
    }
  }
  loadWrappedParticle(url: string, path?: string) {
    let result;
    // MUST be synchronous from here until deletion
    // of self.defineParticle because we share this
    // scope with other particles
    // TODO fix usage of quoted property
    self['defineParticle'] = (particleWrapper) => {
      if (result) {
        warn('multiple particles not supported, last particle wins');
      }
      // multiple particles not supported: last particle wins
      result = particleWrapper;
    };
    let err;
    try {
      // import (execute) particle code
      importScripts(url);
<<<<<<< HEAD
    } catch (x) {
      // Note: This error not thrown here to ensure that defineParticle is
      // deleted.
      // TODO(jopra): Throwing should ensure that self is never used.
      // Can this be simplified?
      err = new Error(`Failed to load particle from '${path}'\n` + x);
    }
    // clean up
    delete self['defineParticle'];
    if (err) {
      throw err;
    }
=======
    } catch (e) {
      e.message = `Error loading Particle from '${path}': ${e.message}`;
      throw e;
    } finally {
      // clean up
      delete self['defineParticle'];
    }
>>>>>>> 4934e69d
    return result;
  }
  provisionLogger(fileName: string) {
    return logsFactory(fileName.split('/').pop(), '#1faa00').log;
  }
}<|MERGE_RESOLUTION|>--- conflicted
+++ resolved
@@ -72,20 +72,6 @@
     try {
       // import (execute) particle code
       importScripts(url);
-<<<<<<< HEAD
-    } catch (x) {
-      // Note: This error not thrown here to ensure that defineParticle is
-      // deleted.
-      // TODO(jopra): Throwing should ensure that self is never used.
-      // Can this be simplified?
-      err = new Error(`Failed to load particle from '${path}'\n` + x);
-    }
-    // clean up
-    delete self['defineParticle'];
-    if (err) {
-      throw err;
-    }
-=======
     } catch (e) {
       e.message = `Error loading Particle from '${path}': ${e.message}`;
       throw e;
@@ -93,7 +79,6 @@
       // clean up
       delete self['defineParticle'];
     }
->>>>>>> 4934e69d
     return result;
   }
   provisionLogger(fileName: string) {
