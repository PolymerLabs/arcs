/**
 * @license
 * Copyright 2019 Google LLC.
 * This code may only be used under the BSD style license found at
 * http://polymer.github.io/LICENSE.txt
 * Code distributed by Google as part of this project is also
 * subject to an additional IP rights grant found at
 * http://polymer.github.io/PATENTS.txt
 */

import {dynamicScript} from './dynamic-script-web.js';
import * as tf from '../../node_modules/@tensorflow/tfjs-core/dist/tf-core.js';

const TF_VERSION = '1.1.2';

/** Dynamically loads and returns the `tfjs` module. */
export const requireTf = async () => {
<<<<<<< HEAD

  // Assume tf.data is not required for most dependencies
  if (!window['tf'] || !window['tf']['version_core'] || !window['tf']['version_layers'] || !window['tf']['version_converter']) {
    await dynamicScript(`https://unpkg.com/@tensorflow/tfjs@${TF_VERSION}/dist/tf.min.js?module`);
  }
  return window['tf'];
};

export {tf};
=======
  if (!window['tf']) {
    await dynamicScript(`https://unpkg.com/@tensorflow/tfjs@${TF_VERSION}/dist/tf.min.js`);
  }
  return window['tf'];
};
>>>>>>> 700e8a9b
<|MERGE_RESOLUTION|>--- conflicted
+++ resolved
@@ -15,20 +15,8 @@
 
 /** Dynamically loads and returns the `tfjs` module. */
 export const requireTf = async () => {
-<<<<<<< HEAD
-
-  // Assume tf.data is not required for most dependencies
-  if (!window['tf'] || !window['tf']['version_core'] || !window['tf']['version_layers'] || !window['tf']['version_converter']) {
-    await dynamicScript(`https://unpkg.com/@tensorflow/tfjs@${TF_VERSION}/dist/tf.min.js?module`);
-  }
-  return window['tf'];
-};
-
-export {tf};
-=======
   if (!window['tf']) {
     await dynamicScript(`https://unpkg.com/@tensorflow/tfjs@${TF_VERSION}/dist/tf.min.js`);
   }
   return window['tf'];
-};
->>>>>>> 700e8a9b
+};