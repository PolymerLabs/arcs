--- conflicted
+++ resolved
@@ -14,10 +14,6 @@
 import {Ttl, Capabilities, Capability, Persistence, Encryption} from '../capabilities.js';
 import {EntityType, InterfaceType, Type} from '../type.js';
 import {FieldPathType, resolveFieldPathType} from '../field-path.js';
-<<<<<<< HEAD
-import {Handle} from '../recipe/handle.js';
-=======
->>>>>>> 462c2341
 import {Schema} from '../schema.js';
 
 export enum PolicyRetentionMedium {
@@ -103,13 +99,7 @@
 
   private static toEgressType(annotation: AnnotationRef): string {
     assert(annotation.name === egressTypeAnnotationName);
-<<<<<<< HEAD
-    const egressType = annotation.params['type'] as string;
-    checkValueInEnum(egressType, PolicyEgressType);
-    return egressType as PolicyEgressType;
-=======
     return annotation.params['type'] as string;
->>>>>>> 462c2341
   }
 }
 
