--- conflicted
+++ resolved
@@ -40,11 +40,7 @@
   searchStoreCallback: ({}) => void;
   debug = false;
 
-<<<<<<< HEAD
-  constructor(result: PlanningResult, searchStore: VariableStorageProvider, {debug = false} = {}) {
-=======
-  constructor(arc: Arc, result: PlanningResult, searchStore: StorageProviderBase, {debug = false} = {}) {
->>>>>>> 491debf1
+  constructor(arc: Arc, result: PlanningResult, searchStore: VariableStorageProvider, {debug = false} = {}) {
     assert(result, 'result cannot be null');                
     assert(arc, 'arc cannot be null');
     this.arc = arc;
