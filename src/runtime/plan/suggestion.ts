/**
 * @license
 * Copyright (c) 2018 Google Inc. All rights reserved.
 * This code may only be used under the BSD style license found at
 * http://polymer.github.io/LICENSE.txt
 * Code distributed by Google as part of this project is also
 * subject to an additional IP rights grant found at
 * http://polymer.github.io/PATENTS.txt
 */

import {assert} from '../../platform/assert-web.js';
import {Arc} from '../arc.js';
import {Description} from '../description.js';
import {Manifest} from '../manifest.js';
import {Modality} from '../modality.js';
import {Recipe} from '../recipe/recipe.js';
import {RecipeResolver} from '../recipe/recipe-resolver.js';
import {Relevance} from '../relevance.js';
import {Search} from '../recipe/search.js';

/**
 * options for the fromLiteral() method.
 */
type FromLiteralOptions = {
  plan: string;
  hash: string;
  rank: number;
  versionByStore?: string;
  searchGroups?: string[][];
  descriptionByModality?: {};
};

export class Plan {
  serialization: string;
  particles: {name: string, connections: {}[]}[] = [];
  handles: {id: string, tags: string[]}[] = [];
  handleConnections: {name: string, direction: string, particle: {}}[] = [];
  slots: {id: string, name: string, tags: string[]}[] = [];
  modalities: string[] = [];

  constructor(serialization: string,
              particles: {name: string, connections: {}[]}[],
              handles: {id: string, tags: string[]}[],
              handleConnections: {name: string, direction: string, particle: {}}[],
              slots: {id: string, name: string, tags: string[]}[],
              modalities: string[]) {
    this.serialization = serialization;
    this.handles = handles;
<<<<<<< HEAD
    this.particles = particles;
=======
    this.handleConnections = handleConnections;
>>>>>>> ab526372
    this.slots = slots;
    this.modalities = modalities;
  }

  static create(plan: Recipe): Plan {
    return new Plan(plan.toString(),
        plan.particles.map(p => ({name: p.name, connections: Object.keys(p.connections).map(pcName => ({name: pcName}))})),
        plan.handles.map(h => ({id: h.id, tags: h.tags})),
        plan.handleConnections.map(hc => ({name: hc.name, direction: hc.direction, particle: {name: hc.particle.name}})),
        plan.slots.map(s => ({id: s.id, name: s.name, tags: s.tags})),
        plan.getSupportedModalities());
  }
}

export class Suggestion {
  plan: Plan;
  // TODO: update Description class to be serializable.
  descriptionByModality = {};
  versionByStore = {};
  readonly hash: string;
  readonly rank: number;
  groupIndex: number; // TODO: only used in tests
  // List of search resolved token groups, this suggestion corresponds to.
  searchGroups: string[][] = [];

  static create(plan: Recipe, hash: string, relevance: Relevance): Suggestion {
    assert(plan, `plan cannot be null`);
    assert(hash, `hash cannot be null`);
    assert(relevance, `relevance cannot be null`);
    const suggestion = new Suggestion(Plan.create(plan), hash, relevance.calcRelevanceScore(),
        relevance.versionByStore);
    suggestion.setSearch(plan.search);
    return suggestion;
  }

  constructor(plan: Plan, hash: string, rank: number, versionByStore: {}) {
    assert(plan, `plan cannot be null`);
    assert(hash, `hash cannot be null`);
    this.plan = plan;
    this.hash = hash;
    this.rank = rank;
    this.versionByStore = versionByStore;
  }

  get descriptionText() {
    return this.getDescription('text') as string;
  }

  getDescription(modality: string): string|{} {
    assert(this.descriptionByModality[modality], `No description for modality '${modality}'`);
    return this.descriptionByModality[modality];
  }

  async setDescription(description: Description) {
    this.descriptionByModality['text'] = await description.getRecipeSuggestion();
    for (const modality of this.plan.modalities) {
      this.descriptionByModality[modality] =
        await description.getRecipeSuggestion(Modality.forName(modality).descriptionFormatter);
    }
  }

  isEquivalent(other: Suggestion): boolean {
    return (this.hash === other.hash) && (this.descriptionText === other.descriptionText);
  }

  static compare(s1: Suggestion, s2: Suggestion): number {
    return s2.rank - s1.rank;
  }

  hasSearch(search: string): boolean {
    const tokens = search.split(' ');
    return this.searchGroups.some(group => tokens.every(token => group.includes(token)));
  }

  setSearch(search: Search) {
    this.searchGroups = [];
    if (search) {
      this._addSearch(search.resolvedTokens);
    }
  }

  mergeSearch(suggestion: Suggestion) {
    let updated = false;
    for (const other of suggestion.searchGroups) {
      if (this._addSearch(other)) {
        if (this.searchGroups.length === 1) {
          this.searchGroups.push(['']);
        }
        updated = true;
      }
    }
    this.searchGroups.sort();
    return updated;
  }

  _addSearch(searchGroup: string[]): boolean {
    const equivalentGroup = (group, otherGroup) => {
      return group.length === otherGroup.length &&
             group.every(token => otherGroup.includes(token));
    };
    if (!this.searchGroups.find(group => equivalentGroup(group, searchGroup))) {
      this.searchGroups.push(searchGroup);
      return true;
    }
    return false;
  }

  toLiteral() {
    return {
      // Needs to JSON.strigify to avoid emitting empty strings and arrays.
      plan: JSON.stringify(this.plan),
      hash: this.hash,
      rank: this.rank,
      // Needs to JSON.strigify because store IDs may contain invalid FB key symbols.
      versionByStore: JSON.stringify(this.versionByStore),
      searchGroups: this.searchGroups,
      descriptionByModality: this.descriptionByModality
    };
  }

  static fromLiteral({plan, hash, rank, versionByStore, searchGroups, descriptionByModality}: FromLiteralOptions) {
    const suggestion = new Suggestion(JSON.parse(plan), hash, rank, JSON.parse(versionByStore || '{}'));
    suggestion.searchGroups = searchGroups || [];
    suggestion.descriptionByModality = descriptionByModality;
    return suggestion;
  }

  async instantiate(arc: Arc): Promise<void> {
    // For now shell is responsible for creating and setting the new arc.
    assert(arc, `Cannot instantiate suggestion without and arc`);
    const thePlan = await Suggestion.planFromString(this.plan.serialization, arc);
    return arc.instantiate(thePlan);
  }

  // TODO(mmandlis): temporarily used in shell's plan instantiation hack. 
  // Make private again, once fixed.
  static async planFromString(planString: string, arc: Arc): Promise<Recipe> {
    try {
      const manifest = await Manifest.parse(
          planString, {loader: arc.loader, context: arc.context, fileName: ''});
      assert(manifest.recipes.length === 1);
      let plan = manifest.recipes[0];
      assert(plan.normalize({}), `can't normalize deserialized suggestion: ${plan.toString()}`);
      if (!plan.isResolved()) {
        const recipeResolver = new RecipeResolver(arc);
        const resolvedPlan = await recipeResolver.resolve(plan);
        assert(resolvedPlan, `can't resolve plan: ${plan.toString({showUnresolved: true})}`);
        if (resolvedPlan) {
          plan = resolvedPlan;
        }
      }

      assert(manifest.stores.length === 0, `Unexpected stores in suggestion manifest.`);

      return plan;
    } catch (e) {
      console.error(`Failed to parse suggestion ${e}\n${planString}.`);
    }
    return null;
  }
}<|MERGE_RESOLUTION|>--- conflicted
+++ resolved
@@ -46,11 +46,7 @@
               modalities: string[]) {
     this.serialization = serialization;
     this.handles = handles;
-<<<<<<< HEAD
     this.particles = particles;
-=======
-    this.handleConnections = handleConnections;
->>>>>>> ab526372
     this.slots = slots;
     this.modalities = modalities;
   }
