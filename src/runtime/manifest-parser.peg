--- conflicted
+++ resolved
@@ -229,13 +229,8 @@
   = 'particle' whiteSpace name:upperIdent verbs:(whiteSpace VerbList)? implFile:(whiteSpace 'in' whiteSpace id)? eolWhiteSpace items:(Indent (SameIndent ParticleItem)*)? eolWhiteSpace?
   {
     let args = [];
-<<<<<<< HEAD
     const modality = [];
-    const slots = [];
-=======
-    let modality = [];
-    let slotConnections = [];
->>>>>>> 6f626e8e
+    const slotConnections = [];
     let description = null;
     let hasParticleArgument = false;
     verbs = optional(verbs, parsedOutput => parsedOutput[1], []);
@@ -436,11 +431,7 @@
     items:(Indent (SameIndent ParticleSlotItem)*)?
   {
     let formFactor = null;
-<<<<<<< HEAD
-    const providedSlots = [];
-=======
-    let provideSlotConnections = [];
->>>>>>> 6f626e8e
+    const provideSlotConnections = [];
     items = optional(items, extractIndented, []);
     items.forEach(item => {
       if (item.kind == 'provided-slot') {
@@ -461,13 +452,8 @@
       isRequired: optional(isRequired, isRequired => isRequired[0] == 'must', false),
       isSet: !!isSet,
       formFactor,
-<<<<<<< HEAD
-      providedSlots
+      provideSlotConnections
     } as AstNode.ParticleSlot;
-=======
-      provideSlotConnections
-    };
->>>>>>> 6f626e8e
   }
 
 ParticleSlotItem
