/**
 * @license
 * Copyright (c) 2017 Google Inc. All rights reserved.
 * This code may only be used under the BSD style license found at
 * http://polymer.github.io/LICENSE.txt
 * Code distributed by Google as part of this project is also
 * subject to an additional IP rights grant found at
 * http://polymer.github.io/PATENTS.txt
 */

import {assert} from '../../platform/assert-web.js';
import {Arc} from '../arc.js';

/**
 * Walkers traverse an object, calling methods based on the
 * features encountered on that object. For example, a RecipeWalker
 * takes a list of recipes and calls methods when:
 *  - a new recipe is encountered
 *  - a handle is found inside a recipe
 *  - a particle is found inside a recipe
 *  - etc..
 * 
 * Each of these methods can return a list of updates:
 *   [(recipe, encountered_thing) => new_recipe]
 *
 * The walker then does something with the updates depending on the
 * tactic selected.
 * 
 * If the tactic is "Permuted", then an output will be generated
 * for every combination of 1 element drawn from each update list.
 * For example, if 3 methods return [a,b], [c,d,e], and [f] respectively
 * then "Permuted" will cause 6 outputs to be generated: [acf, adf, aef, bcf, bdf, bef]
 * 
 * If the tactic is "Independent", an output will be generated for each
 * update, regardless of the list the update is in. For example,
 * if 3 methods return [a,b], [c,d,e], and [f] respectively,
 * then "Independent" will cause 6 outputs to be generated: [a,b,c,d,e,f]
 */

export enum WalkerTactic {Permuted='permuted', Independent='independent'}

export interface Cloneable<T> {
  clone(map?: Map<object, object>): T;
}

export interface Descendant<T extends Cloneable<T>> {
  result: T;
  score: number;
  derivation?: {
    parent?: Descendant<T>;
    strategy: Action<T>
  }[];
<<<<<<< HEAD
  hash: Promise<string> | string;
  valid: boolean;
  errors?: string[];
  normalized?: boolean;
=======
  hash?: Promise<string> | string;
  valid?: boolean;
  errors?;
  normalized?;
>>>>>>> d86769d9
}

export interface GenerateParams<T extends Cloneable<T>> {
  generated: Descendant<T>[];
  population: Descendant<T>[];
  terminal:  Descendant<T>[];
  generation: number;
}

/**
 * An Action generates the list of Descendants by walking the object with a 
 * Walker.
 */
export abstract class Action<T extends Cloneable<T>> {
  private readonly _arc?: Arc;
  private readonly _args?;

  constructor(arc?: Arc, args?) {
    this._arc = arc;
    this._args = args;
  }

  get arc(): Arc | undefined {
    return this._arc;
  }

  getResults({generated}:GenerateParams<T>): Descendant<T>[] {
    return generated;
  }

  async generateFrom(generated: Descendant<T>[]) {
    return this.generate({
      generated,
      population: [],
      terminal: [],
      generation: 0,
    });
  }

  async abstract generate(inputParams: GenerateParams<T>): Promise<Descendant<T>[]>;
}

// Exported alias to be used by visitor methods of walker subclasses.
export type Continuation<T extends Cloneable<T>, Ctx extends object[]> = SingleContinuation<T, Ctx> | SingleContinuation<T, Ctx>[];

// Utility aliases used in the walker.
interface Update<T extends Cloneable<T>, Ctx extends object[]> {
  continuation: Continuation<T, Ctx>;
  context: Ctx;
}
type SingleContinuation<T extends Cloneable<T>, Ctx extends object[]> = (obj: T, ...ctx: Ctx) => number;
interface SingleUpdate<T extends Cloneable<T>, Ctx extends object[]> {
  continuation: SingleContinuation<T, Ctx>;
  context: Ctx;
}

export abstract class Walker<T extends Cloneable<T>> {
  // tslint:disable-next-line: variable-name
  static Permuted: WalkerTactic = WalkerTactic.Permuted;
  // tslint:disable-next-line: variable-name
  static Independent: WalkerTactic = WalkerTactic.Independent;
  descendants: Descendant<T>[];
  currentAction?: Action<T>;
  currentResult?: Descendant<T>;
  tactic: WalkerTactic;

  private updateList?: Update<T, object[]>[];

  constructor(tactic: WalkerTactic) {
    this.descendants = [];
    assert(tactic);
    this.tactic = tactic;
  }

  onAction(action: Action<T>) {
    this.currentAction = action;
  }

  onResult(result: Descendant<T>): void {
    this.currentResult = result;
    this.updateList = [];
  }

  onResultDone(): void {
    this.runUpdateList(this.currentResult.result, this.updateList);
    this.currentResult = undefined;
    this.updateList = undefined;
  }

  onActionDone(): void {
    this.currentAction = undefined;
  }

  static walk<T extends Cloneable<T>>(results: Descendant<T>[], walker: Walker<T>, action: Action<T>): Descendant<T>[] {
    walker.onAction(action);
    results.forEach(result => {
      walker.onResult(result);
      walker.onResultDone();
    });
    walker.onActionDone();
    return walker.descendants;
  }

  visit<Ctx extends object[]>(visitor: (obj: T, ...ctx: Ctx) => Continuation<T, Ctx>, ...context: Ctx): void {
    const continuation: Continuation<T, Ctx> = visitor(this.currentResult.result, ...context);
    if (!this.isEmptyResult(continuation)) {
      this.updateList.push({
        continuation: continuation as Continuation<T, object[]>,
        context
      });
    }
  }

  private runUpdateList(start: T, updateList: Update<T, object[]>[]) {
    const updated: {result: T, score: number}[] = [];
    if (updateList.length) {
      switch (this.tactic) {
        case WalkerTactic.Permuted: {
          let permutations: SingleUpdate<T, object[]>[][] = [[]];
          updateList.forEach(({continuation, context}) => {
            const newResults: SingleUpdate<T, object[]>[][] = [];
            if (typeof continuation === 'function') {
              continuation = [continuation];
            }
            continuation.forEach(f => {
              permutations.forEach(p => {
                const newP = p.slice();
                newP.push({continuation: f, context});
                newResults.push(newP);
              });
            });
            permutations = newResults;
          });

          for (let permutation of permutations) {
            const cloneMap = new Map<object, object>();
            const newResult = start.clone(cloneMap);
            let score = 0;
            permutation = permutation.filter(p => p.continuation !== null);
            if (permutation.length === 0) {
              continue;
            }
            permutation.forEach(({continuation, context}) => {
              score = continuation(newResult, ...context.map(c => cloneMap.get(c) || c));
            });

            updated.push({result: newResult, score});
          }
          break;
        }
        case WalkerTactic.Independent:
          updateList.forEach(({continuation, context}) => {
            if (typeof continuation === 'function') {
              continuation = [continuation];
            }
            let score = 0;
            continuation.forEach(f => {
              if (f == null) {
                f = () => 0;
              }
              const cloneMap = new Map<object, object>();
              const newResult = start.clone(cloneMap);
              score = f(newResult, ...context.map(c => cloneMap.get(c) || c));
              updated.push({result: newResult, score});
            });
          });
          break;
        default:
          throw new Error(`${this.tactic} not supported`);
      }
    }

    // commit phase - output results.

    for (const newResult of updated) {
      this.createDescendant(newResult.result, newResult.score);
    }
  }

  // This function must be overriden to generate hash and valid values for the
  // kind of result being processed, and then call createWalkerDescendant,
  // below. See RecipeWalker for an example.
  abstract createDescendant(result: T, score: number): void;

  createWalkerDescendant(item: T, score: number, hash: Promise<string> | string, valid: boolean): void {
    assert(this.currentResult, 'no current result');
    assert(this.currentAction, 'no current action');
    if (this.currentResult.score) {
      score += this.currentResult.score;
    }
    this.descendants.push({
      result: item,
      score,
      derivation: [{parent: this.currentResult, strategy: this.currentAction}],
      hash,
      valid,
    });
  }

  isEmptyResult<Ctx extends object[]>(result: Continuation<T, Ctx>): boolean {
    if (!result) {
      return true;
    }

    if (result.constructor === Array && result.length <= 0) {
      return true;
    }

    assert(typeof result === 'function' || result.length);

    return false;
  }
}<|MERGE_RESOLUTION|>--- conflicted
+++ resolved
@@ -50,17 +50,10 @@
     parent?: Descendant<T>;
     strategy: Action<T>
   }[];
-<<<<<<< HEAD
-  hash: Promise<string> | string;
-  valid: boolean;
+  hash?: Promise<string> | string;
+  valid?: boolean;
   errors?: string[];
   normalized?: boolean;
-=======
-  hash?: Promise<string> | string;
-  valid?: boolean;
-  errors?;
-  normalized?;
->>>>>>> d86769d9
 }
 
 export interface GenerateParams<T extends Cloneable<T>> {
