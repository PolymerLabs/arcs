--- conflicted
+++ resolved
@@ -228,11 +228,7 @@
   static resolveEffectiveType(handleType: Type, connections: HandleConnection[], options: IsValidOptions): Type {
     const typeSet: TypeListInfo[] = connections
       .filter(connection => connection.type != null)
-<<<<<<< HEAD
       .map(connection => ({type: connection.type, direction: connection.direction, relaxed: connection.relaxed}));
-=======
-      .map(connection => ({type: connection.type, direction: connection.direction}));
->>>>>>> 61cb4f36
     return TypeChecker.processTypeList(handleType, typeSet, options);
   }
 
