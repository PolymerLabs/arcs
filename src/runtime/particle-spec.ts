/**
 * @license
 * Copyright (c) 2017 Google Inc. All rights reserved.
 * This code may only be used under the BSD style license found at
 * http://polymer.github.io/LICENSE.txt
 * Code distributed by Google as part of this project is also
 * subject to an additional IP rights grant found at
 * http://polymer.github.io/PATENTS.txt
 */

import {assert} from '../platform/assert-web.js';

import {Modality} from './modality.js';
import {Direction} from './recipe/handle-connection.js';
import {TypeChecker} from './recipe/type-checker.js';
import {Schema} from './schema.js';
import {TypeVariableInfo} from './type-variable-info.js';
import {InterfaceType, Type, TypeLiteral} from './type.js';

// TODO: clean up the real vs. literal separation in this file

type SerializedHandleConnectionSpec = {
  direction: Direction,
  name: string,
  type: Type | TypeLiteral,
  isOptional: boolean,
  tags?: string[],
  dependentConnections: SerializedHandleConnectionSpec[]
};

function asType(t: Type | TypeLiteral) : Type {
  return (t instanceof Type) ? t : Type.fromLiteral(t);
}

function asTypeLiteral(t: Type | TypeLiteral) : TypeLiteral {
  return (t instanceof Type) ? t.toLiteral() : t;
}

export class HandleConnectionSpec {
  rawData: SerializedHandleConnectionSpec;
  direction: Direction;
  name: string;
  type: Type;
  isOptional: boolean;
  tags: string[];
  dependentConnections: HandleConnectionSpec[];
  pattern: string;
  parentConnection: HandleConnectionSpec | null = null;

  constructor(rawData: SerializedHandleConnectionSpec, typeVarMap: Map<string, Type>) {
    this.rawData = rawData;
    this.direction = rawData.direction;
    this.name = rawData.name;
    this.type = asType(rawData.type).mergeTypeVariablesByName(typeVarMap);
    this.isOptional = rawData.isOptional;
    this.tags = rawData.tags || [];
    this.dependentConnections = [];
  }

  instantiateDependentConnections(particle, typeVarMap: Map<string, Type>) {
    for (const dependentArg of this.rawData.dependentConnections) {
      const dependentConnection = particle.createConnection(dependentArg, typeVarMap);
      dependentConnection.parentConnection = this;
      this.dependentConnections.push(dependentConnection);
    }

  }

  get isInput() {
    // TODO: we probably don't really want host to be here.
    return this.direction === 'in' || this.direction === 'inout' || this.direction === 'host';
  }

  get isOutput() {
    return this.direction === 'out' || this.direction === 'inout';
  }

  isCompatibleType(type) {
    return TypeChecker.compareTypes({type}, {type: this.type, direction: this.direction});
  }
}

type SerializedConsumeSlotConnectionSpec = {
  name: string,
  isRequired: boolean,
  isSet: boolean,
  tags: string[],
  formFactor: string,
  provideSlotConnections: SerializedProvideSlotConnectionSpec[]
};

export class ConsumeSlotConnectionSpec {
  name: string;
  isRequired: boolean;
  isSet: boolean;
  tags: string[];
  formFactor: string;
  provideSlotConnections: ProvideSlotConnectionSpec[];

  constructor(slotModel: SerializedConsumeSlotConnectionSpec) {
    this.name = slotModel.name;
    this.isRequired = slotModel.isRequired;
    this.isSet = slotModel.isSet;
    this.tags = slotModel.tags || [];
    this.formFactor = slotModel.formFactor; // TODO: deprecate form factors?
    this.provideSlotConnections = [];
    if (!slotModel.provideSlotConnections) {
      return;
    }
    slotModel.provideSlotConnections.forEach(ps => {
      this.provideSlotConnections.push(new ProvideSlotConnectionSpec(ps));
    });
  }

  getProvidedSlotSpec(name): ProvideSlotConnectionSpec {
    return this.provideSlotConnections.find(ps => ps.name === name);
  }
}

type SerializedProvideSlotConnectionSpec = {
  name: string,
  isRequired?: boolean,
  isSet?: boolean,
  tags?: string[],
  formFactor?: string,
  handles?: string[]
};

export class ProvideSlotConnectionSpec {
  name: string;
  isRequired: boolean;
  isSet: boolean;
  tags: string[];
  formFactor: string;
  handles: string[];

  constructor(slotModel: SerializedProvideSlotConnectionSpec) {
    this.name = slotModel.name;
    this.isRequired = slotModel.isRequired || false;
    this.isSet = slotModel.isSet || false;
    this.tags = slotModel.tags || [];
    this.formFactor = slotModel.formFactor; // TODO: deprecate form factors?
    this.handles = slotModel.handles || [];
  }
}

type SerializedParticleSpec = {
  name: string,
  id?: string,
  verbs: string[],
  args: SerializedHandleConnectionSpec[],
  description: {pattern?: string},
  implFile: string,
  modality: string[],
  slotConnections: SerializedConsumeSlotConnectionSpec[]
};

export class ParticleSpec {
  private readonly model: SerializedParticleSpec;
  name: string;
  verbs: string[];
  handleConnections: HandleConnectionSpec[];
  handleConnectionMap: Map<string, HandleConnectionSpec>;
  inputs: HandleConnectionSpec[];
  outputs: HandleConnectionSpec[];
  pattern: string;
  implFile: string;
  modality: Modality;
  slotConnections: Map<string, ConsumeSlotConnectionSpec>;

  constructor(model : SerializedParticleSpec) {
    this.model = model;
    this.name = model.name;
    this.verbs = model.verbs;
    const typeVarMap = new Map();
    this.handleConnections = [];
    model.args.forEach(arg => this.createConnection(arg, typeVarMap));
    this.handleConnectionMap = new Map();
    this.handleConnections.forEach(a => this.handleConnectionMap.set(a.name, a));
    this.inputs = this.handleConnections.filter(a => a.isInput);
    this.outputs = this.handleConnections.filter(a => a.isOutput);

    // initialize descriptions patterns.
    model.description = model.description || {};
    this.validateDescription(model.description);
    this.pattern = model.description['pattern'];
    this.handleConnections.forEach(connectionSpec => {
      connectionSpec.pattern = model.description[connectionSpec.name];
    });

    this.implFile = model.implFile;
    this.modality = Modality.create(model.modality || []);
    this.slotConnections = new Map();
    if (model.slotConnections) {
      model.slotConnections.forEach(s => this.slotConnections.set(s.name, new ConsumeSlotConnectionSpec(s)));
    }
    // Verify provided slots use valid handle connection names.
    this.slotConnections.forEach(slot => {
      slot.provideSlotConnections.forEach(ps => {
        ps.handles.forEach(v => assert(this.handleConnectionMap.has(v), 'Cannot provide slot for nonexistent handle constraint ', v));
      });
    });
  }

  createConnection(arg: SerializedHandleConnectionSpec, typeVarMap: Map<string, Type>) {
    const connection = new HandleConnectionSpec(arg, typeVarMap);
    this.handleConnections.push(connection);
    connection.instantiateDependentConnections(this, typeVarMap);
    return connection;
  }

  isInput(param: string) {
    for (const input of this.inputs) if (input.name === param) return true;
    return false;
  }

  isOutput(param: string) {
    for (const outputs of this.outputs) if (outputs.name === param) return true;
    return false;
  }

  getConnectionByName(name: string): HandleConnectionSpec {
    return this.handleConnectionMap.get(name);
  }

  getSlotSpec(slotName: string) {
    return this.slotConnections.get(slotName);
  }

  get primaryVerb() {
    return (this.verbs.length > 0) ? this.verbs[0] : undefined;
  }

  isCompatible(modality: Modality): boolean {
    return this.slotConnections.size === 0 || this.modality.intersection(modality).isResolved();
  }

  toLiteral() : SerializedParticleSpec {
    const {args, name, verbs, description, implFile, modality, slotConnections} = this.model;
    const connectionToLiteral : (input: SerializedHandleConnectionSpec) => SerializedHandleConnectionSpec =
      ({type, direction, name, isOptional, dependentConnections}) => ({type: asTypeLiteral(type), direction, name, isOptional, dependentConnections: dependentConnections.map(connectionToLiteral)});
    const argsLiteral = args.map(a => connectionToLiteral(a));
    return {args: argsLiteral, name, verbs, description, implFile, modality, slotConnections};
  }

  static fromLiteral(literal: SerializedParticleSpec) {
    let {args, name, verbs, description, implFile, modality, slotConnections} = literal;
    const connectionFromLiteral = ({type, direction, name, isOptional, dependentConnections}) =>
      ({type: asType(type), direction, name, isOptional, dependentConnections: dependentConnections ? dependentConnections.map(connectionFromLiteral) : []});
    args = args.map(connectionFromLiteral);
    return new ParticleSpec({args, name, verbs: verbs || [], description, implFile, modality, slotConnections});
  }

  // Note: this method shouldn't be called directly.
  clone(): ParticleSpec {
    return ParticleSpec.fromLiteral(this.toLiteral());
  }

  // Note: this method shouldn't be called directly (only as part of particle copying).
  cloneWithResolutions(variableMap: Map<TypeVariableInfo|Schema, TypeVariableInfo|Schema>): ParticleSpec {
    const spec = this.clone();
    this.handleConnectionMap.forEach((conn, name) => {
      spec.handleConnectionMap.get(name).type = conn.type._cloneWithResolutions(variableMap);
    });
    return spec;
  }

  equals(other) {
    return JSON.stringify(this.toLiteral()) === JSON.stringify(other.toLiteral());
  }

  validateDescription(description) {
    Object.keys(description || []).forEach(d => {
<<<<<<< HEAD
      const expectedDescriptions = ['kind', 'location', 'pattern', ...this.connectionMap.keys()];
      assert(expectedDescriptions.includes(d), `Unexpected description for ${d}`);
=======
      assert(['kind', 'location', 'pattern'].includes(d) || this.handleConnectionMap.has(d), `Unexpected description for ${d}`);
>>>>>>> 6f626e8e
    });
  }

  toInterface() {
    // TODO: wat do?
    assert(!this.slotConnections.size, 'please implement slots toInterface');
    const handles = this.model.args.map(({type, name, direction}) => ({type: asType(type), name, direction}));
    const slots = [];
    return InterfaceType.make(this.name, handles, slots);
  }

  toString() {
    const results = [];
    let verbs = '';
    if (this.verbs.length > 0) {
      verbs = ' ' + this.verbs.map(verb => `&${verb}`).join(' ');
    }
    results.push(`particle ${this.name}${verbs} in '${this.implFile}'`.trim());
    const indent = '  ';
    const writeConnection = (connection, indent) => {
      const tags = connection.tags.map((tag) => ` #${tag}`).join('');
      results.push(`${indent}${connection.direction}${connection.isOptional ? '?' : ''} ${connection.type.toString()} ${connection.name}${tags}`);
      for (const dependent of connection.dependentConnections) {
        writeConnection(dependent, indent + '  ');
      }
    };

    for (const connection of this.handleConnections) {
      if (connection.parentConnection) {
        continue;
      }
      writeConnection(connection, indent);
    }

    this.modality.names.forEach(a => results.push(`  modality ${a}`));
    this.slotConnections.forEach(s => {
      // Consume slot.
      const consume = [];
      if (s.isRequired) {
        consume.push('must');
      }
      consume.push('consume');
      if (s.isSet) {
        consume.push('set of');
      }
      consume.push(s.name);
      if (s.tags.length > 0) {
        consume.push(s.tags.map(a => `#${a}`).join(' '));
      }
      results.push(`  ${consume.join(' ')}`);
      if (s.formFactor) {
        results.push(`    formFactor ${s.formFactor}`);
      }
      // Provided slots.
      s.provideSlotConnections.forEach(ps => {
        const provide = [];
        if (ps.isRequired) {
          provide.push('must');
        }
        provide.push('provide');
        if (ps.isSet) {
          provide.push('set of');
        }
        provide.push(ps.name);
        if (ps.tags.length > 0) {
          provide.push(ps.tags.map(a => `#${a}`).join(' '));
        }
        results.push(`    ${provide.join(' ')}`);
        if (ps.formFactor) {
          results.push(`      formFactor ${ps.formFactor}`);
        }
        ps.handles.forEach(handle => results.push(`      handle ${handle}`));
      });
    });
    // Description
    if (this.pattern) {
      results.push(`  description \`${this.pattern}\``);
      this.handleConnections.forEach(cs => {
        if (cs.pattern) {
          results.push(`    ${cs.name} \`${cs.pattern}\``);
        }
      });
    }
    return results.join('\n');
  }

  toManifestString() {
    return this.toString();
  }
}<|MERGE_RESOLUTION|>--- conflicted
+++ resolved
@@ -271,12 +271,7 @@
 
   validateDescription(description) {
     Object.keys(description || []).forEach(d => {
-<<<<<<< HEAD
-      const expectedDescriptions = ['kind', 'location', 'pattern', ...this.connectionMap.keys()];
-      assert(expectedDescriptions.includes(d), `Unexpected description for ${d}`);
-=======
       assert(['kind', 'location', 'pattern'].includes(d) || this.handleConnectionMap.has(d), `Unexpected description for ${d}`);
->>>>>>> 6f626e8e
     });
   }
 
