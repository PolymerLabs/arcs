--- conflicted
+++ resolved
@@ -78,12 +78,8 @@
 
       await variable.set({id: 'test0:test', value});
       const result = await variable.get();
-<<<<<<< HEAD
       assert.equal(result.value, value);
-=======
-      assert.equal(value, result.value);
       callbackTracker.verify();
->>>>>>> 1a400523
     });
 
     it('resolves concurrent set', async () => {
