--- conflicted
+++ resolved
@@ -46,23 +46,16 @@
 
 describe('Runtime', () => {
   it('gets an arc description for an arc', async () => {
-<<<<<<< HEAD
     const runtime = new Runtime();
-    const {storageManager, driverFactory} = runtime;
-=======
-    const storageService = new DirectStorageEndpointManager();
->>>>>>> 83149f33
+    const {storageService, driverFactory} = runtime;
+    //const storageService = new DirectStorageEndpointManager();
     const arc = new Arc({
       slotComposer: new SlotComposer(),
       id: ArcId.newForTest('test'),
       loader: new Loader(),
       context: new Manifest({id: ArcId.newForTest('test')}),
-<<<<<<< HEAD
-      storageManager,
+      storageService,
       driverFactory
-=======
-      storageService
->>>>>>> 83149f33
     });
     const description = await Description.create(arc);
     const expected = await description.getArcDescription();
