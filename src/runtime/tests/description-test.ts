/**
 * @license
 * Copyright (c) 2017 Google Inc. All rights reserved.
 * This code may only be used under the BSD style license found at
 * http://polymer.github.io/LICENSE.txt
 * Code distributed by Google as part of this project is also
 * subject to an additional IP rights grant found at
 * http://polymer.github.io/PATENTS.txt
 */

import {assert} from '../../platform/chai-web.js';
import {Arc} from '../arc.js';
import {Description} from '../description.js';
import {Loader} from '../../platform/loader.js';
import {Manifest} from '../manifest.js';
import {Recipe} from '../recipe/lib-recipe.js';
import {Relevance} from '../relevance.js';
import {SlotComposer} from '../slot-composer.js';
import {EntityType, SingletonType, InterfaceType} from '../../types/lib-types.js';
import {Entity} from '../entity.js';
import {ArcId} from '../id.js';
import {ConCap} from '../../testing/test-util.js';
import {handleType, handleForStoreInfo} from '../storage/storage.js';
import {Runtime} from '../runtime.js';
import {CRDTTypeRecord} from '../../crdt/lib-crdt.js';
import {StoreInfo} from '../storage/store-info.js';
import {DirectStorageEndpointManager} from '../storage/direct-storage-endpoint-manager.js';

function createTestArc(recipe: Recipe, manifest: Manifest) {
  const runtime = new Runtime({context: manifest, loader: new Loader()});
  const arc = runtime.newArc('test');
  // TODO(lindner) stop messing with arc internal state, or provide a way to supply in constructor..
  arc['_activeRecipe'] = recipe;
  arc['_recipeDeltas'].push({particles: recipe.particles, handles: recipe.handles, slots: recipe.slots, patterns: recipe.patterns});
  return arc;
}

type VerifySuggestionOptions = {
  arc: Arc;
  relevance?: Relevance;
};

async function verifySuggestion({arc, relevance}: VerifySuggestionOptions, expectedSuggestion) {
  const description = await Description.create(arc, relevance);
  assert.strictEqual(description.getArcDescription(), expectedSuggestion);
  return description;
}

describe('Description', () => {
  const schemaManifest = `
schema Foo
  name: Text
  fooValue: Text
schema Bar
  name: Text
  barValue: Text
schema Far
  name: Text
  farValue: Text`;
  const aParticleManifest = `
particle A
  ifoo: reads Foo
  ofoos: writes [Foo]
  root: consumes Slot`;
  const bParticleManifest = `
particle B
  ofoo: writes Foo`;
  const recipeManifest = `
recipe
  fooHandle: use * // Foo
  foosHandle: use * // [Foo]
  slot0: slot 'rootslotid-root'
  A
    ifoo: reads fooHandle
    ofoos: writes foosHandle
    root: consumes slot0`;

  async function prepareRecipeAndArc(manifestStr: string) {
    const manifest = (await Manifest.parse(manifestStr));
    assert.lengthOf(manifest.recipes, 1);
    const recipe = manifest.recipes[0];
    const fooType = Entity.createEntityClass(manifest.findSchemaByName('Foo'), null).type;
    recipe.handles[0].mapToStorage(new StoreInfo({id: 'test:1', type: fooType}));
    if (recipe.handles.length > 1) {
      recipe.handles[1].mapToStorage(new StoreInfo({id: 'test:2', type: fooType.collectionOf()}));
    }
    if (recipe.handles.length > 2) {
      recipe.handles[2].mapToStorage(new StoreInfo({id: 'test:3', type: fooType}));
    }
    recipe.normalize();
    assert.isTrue(recipe.isResolved());

    // TODO(shans): This clone is required because for some bizarre reason we're stuffing
    // the recipe into activeRecipes here instead of simply instantiating it. That makes
    // the activeRecipe frozen if we don't clone, as we just normalized. A frozen active
    // recipe is A Bad Thing.
    const newRecipe = recipe.clone();

    const ifooHandleConn = newRecipe.handleConnections.find(hc => hc.particle.name === 'A' && hc.name === 'ifoo');
    const ifooHandle = ifooHandleConn ? ifooHandleConn.handle : null;
    const ofoosHandleConn = newRecipe.handleConnections.find(hc => hc.particle.name === 'A' && hc.name === 'ofoos');
    const ofoosHandle = ofoosHandleConn ? ofoosHandleConn.handle : null;

    const arc = createTestArc(newRecipe, manifest);

    const fooStore = await arc.createStore(new SingletonType(fooType), undefined, 'test:1');
    const fooHandle = await handleForStoreInfo(fooStore, arc);
    const foosStore = await arc.createStore(fooType.collectionOf(), undefined, 'test:2');
    const foosHandle = await handleForStoreInfo(foosStore, arc);
    return {arc, recipe: newRecipe, ifooHandle, ofoosHandle, fooHandle, foosHandle};
  }

  it('one particle description', async () => {
    const {arc, recipe, ifooHandle, ofoosHandle, fooHandle, foosHandle} = (await prepareRecipeAndArc(`
${schemaManifest}
${aParticleManifest}
  description \`read from \${ifoo} and populate \${ofoos}\`
${recipeManifest}
    `));

    let description = await verifySuggestion({arc}, 'Read from foo and populate foo list.');
    assert.strictEqual(description.getHandleDescription(ifooHandle), 'foo');
    assert.strictEqual(description.getHandleDescription(ofoosHandle), 'foo list');

    // Add value to a singleton handle.
    await fooHandle.set(new fooHandle.entityClass({name: 'foo-name', fooValue: 'the-FOO'}));
    description = await verifySuggestion({arc}, 'Read from foo-name and populate foo list.');
    assert.strictEqual(description.getHandleDescription(ifooHandle), 'foo');
    assert.strictEqual(description.getHandleDescription(ofoosHandle), 'foo list');

    // Add values to a collection handle.
    await foosHandle.add(new foosHandle.entityClass({name: 'foo-1', fooValue: 'foo-value-1'}));
    await foosHandle.add(new foosHandle.entityClass({name: 'foo-2', fooValue: 'foo-value-2'}));
    description = await verifySuggestion({arc}, 'Read from foo-name and populate foo list (foo-1, foo-2).');
    assert.strictEqual(description.getHandleDescription(ifooHandle), 'foo');
    assert.strictEqual(description.getHandleDescription(ofoosHandle), 'foo list');

    // Add more values to the collection handle.
    await foosHandle.add(new foosHandle.entityClass({name: 'foo-name', fooValue: 'foo-3'}));
    await verifySuggestion({arc}, 'Read from foo-name and populate foo list (foo-1 plus 2 other items).');
  });

  it('one particle and connections descriptions', async () => {
    const {arc, recipe, ifooHandle, ofoosHandle, fooHandle, foosHandle} = (await prepareRecipeAndArc(`
${schemaManifest}
${aParticleManifest}
  description \`read from \${ifoo} and populate \${ofoos}\`
    ifoo \`my-in-foo\`
    ofoos \`my-out-foos\`
${recipeManifest}
    `));

    let description = await verifySuggestion({arc}, 'Read from my-in-foo and populate my-out-foos.');
    assert.strictEqual(description.getHandleDescription(ifooHandle), 'my-in-foo');
    assert.strictEqual(description.getHandleDescription(ofoosHandle), 'my-out-foos');

    // Add value to a singleton handle.
    await fooHandle.set(new fooHandle.entityClass({name: 'foo-name', fooValue: 'the-FOO'}));
    description = await verifySuggestion({arc}, 'Read from my-in-foo (foo-name) and populate my-out-foos.');

    // Add values to a collection handle.
    await foosHandle.add(new foosHandle.entityClass({name: 'foo-1', fooValue: 'foo-value-1'}));
    await foosHandle.add(new foosHandle.entityClass({name: 'foo-2', fooValue: 'foo-value-2'}));
    description = await verifySuggestion({arc}, 'Read from my-in-foo (foo-name) and populate my-out-foos (foo-1, foo-2).');

    // Add more values to the collection handle.
    await foosHandle.add(new foosHandle.entityClass({name: 'foo-name', fooValue: 'foo-3'}));
    description = await verifySuggestion({arc},
        'Read from my-in-foo (foo-name) and populate my-out-foos (foo-1 plus 2 other items).');
    assert.strictEqual(description.getHandleDescription(ifooHandle), 'my-in-foo');
    assert.strictEqual(description.getHandleDescription(ofoosHandle), 'my-out-foos');
  });

  it('one particle and connections descriptions references', async () => {
    const {arc, ifooHandle, ofoosHandle, fooHandle, foosHandle} = (await prepareRecipeAndArc(`
${schemaManifest}
${aParticleManifest}
  description \`read from \${ifoo} and populate \${ofoos}\`
    ifoo \`my-in-foo\`
    ofoos \`The Foos from \${ifoo}\`
${recipeManifest}
    `));

    let description = await verifySuggestion({arc}, 'Read from my-in-foo and populate The Foos from my-in-foo.');
    assert.strictEqual(description.getHandleDescription(ifooHandle), 'my-in-foo');
    assert.strictEqual(description.getHandleDescription(ofoosHandle), 'The Foos from my-in-foo');

    await fooHandle.set(new fooHandle.entityClass({name: 'foo-name', fooValue: 'the-FOO'}));
    await foosHandle.add(new foosHandle.entityClass({name: 'foo-1', fooValue: 'foo-value-1'}));
    await foosHandle.add(new foosHandle.entityClass({name: 'foo-2', fooValue: 'foo-value-2'}));
    description = await verifySuggestion({arc},
        'Read from my-in-foo (foo-name) and populate The Foos from my-in-foo (foo-1, foo-2).');
    assert.strictEqual(description.getHandleDescription(ifooHandle), 'my-in-foo');
    assert.strictEqual(description.getHandleDescription(ofoosHandle), 'The Foos from my-in-foo');
  });

  it('one particle and connections descriptions references no pattern', async () => {
    const {arc, ifooHandle, ofoosHandle, fooHandle, foosHandle} = (await prepareRecipeAndArc(`
${schemaManifest}
${aParticleManifest}
  description \`read from \${ifoo} and populate \${ofoos}\`
    ofoos \`The Foos from \${ifoo}\`
${recipeManifest}
    `));

    let description = await verifySuggestion({arc}, 'Read from foo and populate The Foos from foo.');
    assert.strictEqual(description.getHandleDescription(ifooHandle), 'foo');
    assert.strictEqual(description.getHandleDescription(ofoosHandle), 'The Foos from foo');

    await fooHandle.set(new fooHandle.entityClass({name: 'foo-name', fooValue: 'the-FOO'}));
    await foosHandle.add(new foosHandle.entityClass({name: 'foo-1', fooValue: 'foo-value-1'}));
    await foosHandle.add(new foosHandle.entityClass({name: 'foo-2', fooValue: 'foo-value-2'}));
    description = await verifySuggestion({arc},
        'Read from foo-name and populate The Foos from foo-name (foo-1, foo-2).');
    assert.strictEqual(description.getHandleDescription(ifooHandle), 'foo');
    assert.strictEqual(description.getHandleDescription(ofoosHandle), 'The Foos from foo');
  });

  it('one particle and connections descriptions with extras', async () => {
    const {arc, recipe, ifooHandle, ofoosHandle, fooHandle, foosHandle} = (await prepareRecipeAndArc(`
${schemaManifest}
${aParticleManifest}
  description \`read from \${ifoo} and populate \${ofoos}._name_\`
    ifoo \`[fooValue: \${ifoo.fooValue}]\`
    ofoos \`[A list of \${ifoo}._type_ with values: \${ofoos}._values_]\`
${recipeManifest}
    `));

    await fooHandle.set(new fooHandle.entityClass({name: 'foo-name', fooValue: 'the-FOO'}));
    await foosHandle.add(new foosHandle.entityClass({name: 'foo-1', fooValue: 'foo-value-1'}));
    await foosHandle.add(new foosHandle.entityClass({name: 'foo-2', fooValue: 'foo-value-2'}));

    const description = await verifySuggestion({arc},
        'Read from [fooValue: the-FOO] (foo-name) and populate [A list of foo with values: foo-1, foo-2].');

    assert.strictEqual(description.getHandleDescription(ifooHandle), '[fooValue: the-FOO]');
    // Add mode getHandleDescription tests, to verify all are strings!
    assert.strictEqual(description.getHandleDescription(ofoosHandle), '[A list of foo with values: foo-1, foo-2]');
  });

  it('connection description from another particle', async () => {
    const {arc, recipe, ifooHandle, ofoosHandle, fooHandle, foosHandle} = (await prepareRecipeAndArc(`
${schemaManifest}
${aParticleManifest}
  description \`read from \${ifoo} and populate \${ofoos}\`
    ofoos \`my-foos\`
${bParticleManifest}
  description \`create the \${ofoo}\`
    ofoo \`best-new-foo\`
${recipeManifest}
  B
    ofoo: writes fooHandle
    `));

    let description = await verifySuggestion({arc}, 'Read from best-new-foo and populate my-foos.');
    assert.strictEqual(description.getHandleDescription(ifooHandle), 'best-new-foo');
    const oBFooHandle = recipe.handleConnections.find(hc => hc.particle.name === 'B' && hc.name === 'ofoo').handle;
    assert.strictEqual(description.getHandleDescription(oBFooHandle), 'best-new-foo');
    assert.strictEqual(description.getHandleDescription(ofoosHandle), 'my-foos');

    await fooHandle.set(new fooHandle.entityClass({name: 'foo-name', fooValue: 'the-FOO'}));
    await foosHandle.add(new foosHandle.entityClass({name: 'foo-1', fooValue: 'foo-value-1'}));
    await foosHandle.add(new foosHandle.entityClass({name: 'foo-2', fooValue: 'foo-value-2'}));
    description = await verifySuggestion({arc}, 'Read from best-new-foo (foo-name) and populate my-foos (foo-1, foo-2).');
    assert.strictEqual(description.getHandleDescription(ifooHandle), 'best-new-foo');
    assert.strictEqual(description.getHandleDescription(oBFooHandle), 'best-new-foo');
    assert.strictEqual(description.getHandleDescription(ofoosHandle), 'my-foos');
  });

  it('multiple particles', async () => {
    const {arc, recipe} = (await prepareRecipeAndArc(`
${schemaManifest}
particle X1
  ofoo: writes Foo
  action: consumes Slot
  description \`create X1::\${ofoo}\`
    ofoo \`X1-foo\`
particle X2
  ofoo: writes Foo
  action: consumes Slot
  description \`create X2::\${ofoo}\`
    ofoo \`X2-foo\`
particle A
  ifoo: reads Foo
  root: consumes Slot
    action: provides? Slot
  description \`display \${ifoo}\`
    ifoo \`A-foo\`

recipe
  fooHandle: use * // Foo
  slot0: slot 'r0'
  X1
    ofoo: writes fooHandle
    action: consumes slot1
  X2
    ofoo: writes fooHandle
    action: consumes slot1
  A
    ifoo: reads fooHandle
    root: consumes slot0
      action: provides slot1
    `));
    const aFooHandle = recipe.handleConnections.find(hc => hc.particle.name === 'A' && hc.name === 'ifoo').handle;

    let description = await verifySuggestion(
        {arc}, 'Display X1-foo, create X1::X1-foo, and create X2::X2-foo.');
    assert.strictEqual(description.getHandleDescription(aFooHandle), 'X1-foo');

    // Rank X2 higher than X2
    const relevance = Relevance.create(arc, recipe);

    relevance.relevanceMap.set(recipe.particles.find(p => p.name === 'A'), [7]);
    relevance.relevanceMap.set(recipe.particles.find(p => p.name === 'X1'), [5]);
    relevance.relevanceMap.set(recipe.particles.find(p => p.name === 'X2'), [10]);

    description = await verifySuggestion(
        {arc, relevance}, 'Display X2-foo, create X2::X2-foo, and create X1::X1-foo.');
    assert.strictEqual(description.getHandleDescription(aFooHandle), 'X2-foo');
  });

  it('same particle multiple times', async () => {
    const manifestStr = `
${schemaManifest}
particle X
  ofoo: writes [Foo]
  root: consumes Slot
  description \`write to \${ofoo}\`
    ofoo \`X-foo\`

recipe
  fooHandle1: use * // Foo
  fooHandle2: use * // Foo
  slot0: slot 'r0'
  X
    ofoo: writes fooHandle1
    root: consumes slot0
  X
    ofoo: writes fooHandle2
    root: consumes slot0
  `;
    const manifest = (await Manifest.parse(manifestStr));
    assert.lengthOf(manifest.recipes, 1);
    let recipe = manifest.recipes[0];
    const fooType = Entity.createEntityClass(manifest.findSchemaByName('Foo'), null).type;
    recipe.handles[0].mapToStorage(new StoreInfo({id: 'test:1', type: fooType.collectionOf()}));
    recipe.handles[1].mapToStorage(new StoreInfo({id: 'test:2', type: fooType.collectionOf()}));
    recipe.normalize();
    assert.isTrue(recipe.isResolved());
    recipe = recipe.clone();

    const arc = createTestArc(recipe, manifest);
    const fooStore1 = await arc.createStore(fooType.collectionOf(), undefined, 'test:1');
    const fooStore2 = await arc.createStore(fooType.collectionOf(), undefined, 'test:2');
    const fooHandle1 = await handleForStoreInfo(fooStore1, arc);
    const fooHandle2 = await handleForStoreInfo(fooStore2, arc);

    let description = await verifySuggestion({arc}, 'Write to X-foo and write to X-foo.');
    assert.strictEqual(description.getHandleDescription(recipe.handles[0]), 'X-foo');
    assert.strictEqual(description.getHandleDescription(recipe.handles[1]), 'X-foo');

    // Add values to the second handle.
    await fooHandle2.add(new fooHandle2.entityClass({name: 'foo-1', fooValue: 'foo-value-1'}));
    await fooHandle2.add(new fooHandle2.entityClass({name: 'foo-2', fooValue: 'foo-value-2'}));
    description = await verifySuggestion({arc}, 'Write to X-foo and write to X-foo (foo-1, foo-2).');
    assert.strictEqual(description.getHandleDescription(recipe.handles[0]), 'X-foo');
    assert.strictEqual(description.getHandleDescription(recipe.handles[1]), 'X-foo');

    // Add values to the first handle also.
    await fooHandle1.add(new fooHandle1.entityClass({name: 'foo-3', fooValue: 'foo-value-3'}));
    await fooHandle1.add(new fooHandle1.entityClass({name: 'foo-4', fooValue: 'foo-value-4'}));
    description = await verifySuggestion({arc}, 'Write to X-foo (foo-3, foo-4) and write to X-foo (foo-1, foo-2).');
    assert.strictEqual(description.getHandleDescription(recipe.handles[0]), 'X-foo');
    assert.strictEqual(description.getHandleDescription(recipe.handles[1]), 'X-foo');
  });

  it('duplicate particles', async () => {
    const {arc, recipe, ifooHandle, fooHandle} = (await prepareRecipeAndArc(`
${schemaManifest}
${aParticleManifest}
    action: provides Slot
  description \`do A with \${ifoo}\`
    ifoo \`a-foo\`
${bParticleManifest}
  action: consumes Slot
  description \`output B to \${ofoo}\`
    ofoo \`b-foo\`

recipe
  fooHandle1: use * // Foo
  foosHandle: use * // [Foo]
  fooHandle2: use * // Foo
  slot0: slot 'r0'
  B
    ofoo: writes fooHandle1
    action: consumes slot1
  A
    ifoo: reads fooHandle1
    ofoos: writes foosHandle
    root: consumes slot0
      action: provides slot1
  B
    ofoo: writes fooHandle2
    action: consumes slot1
    `));

    // Add values to both Foo handles
    await fooHandle.setFromData({name: 'the-FOO'});
    const fooStore2 = await arc.createStore(handleType(fooHandle), undefined, 'test:3');
    const fooHandle2 = await handleForStoreInfo(fooStore2, arc);
    await fooHandle2.setFromData({name: 'another-FOO'});
    const description = await verifySuggestion({arc},
        'Do A with b-foo (the-FOO), output B to b-foo, and output B to b-foo (another-FOO).');
    assert.strictEqual(description.getHandleDescription(ifooHandle), 'b-foo');

    // Rank B bound to fooHandle2 higher than B that is bound to fooHandle1.
    const relevance = Relevance.create(arc, recipe);
    relevance.relevanceMap.set(recipe.particles.find(p => p.name === 'A'), [7]);
    relevance.relevanceMap.set(recipe.particles.filter(p => p.name === 'B')[0], [1]);
    relevance.relevanceMap.set(recipe.particles.filter(p => p.name === 'B')[1], [10]);

    await verifySuggestion({arc, relevance},
        'Do A with b-foo (the-FOO), output B to b-foo (another-FOO), and output B to b-foo.');
  });

  it('sanitize description', async () => {
    const {arc, recipe} = (await prepareRecipeAndArc(`
${schemaManifest}
particle A
  ofoo: writes Foo
  root: consumes Slot
  description \`create <new> <\${ofoo}>\`
    ofoo \`<my-foo>\`

recipe
  fooHandle: use * // Foo
  slot0: slot 'r0'
  A
    ofoo: writes fooHandle
    root: consumes slot0
    `));

    const description = await verifySuggestion({arc}, 'Create &lt;new> &lt;&lt;my-foo>>.');
    const handle = recipe.handleConnections.find(hc => hc.particle.name === 'A' && hc.name === 'ofoo').handle;
    assert.strictEqual(description.getHandleDescription(handle), '&lt;my-foo>');
  });

  it('uses store value property', async () => {
    const manifestStr = `
      schema ScriptDate
        date: Text
      particle Stardate in './source/Stardate.js'
        stardate: reads writes ScriptDate
        root: consumes Slot
        description \`stardate \${stardate.date}\`
      recipe
        stardateHandle: use *
        slot0: slot 'slotid'
        Stardate
          stardate: stardateHandle
          root: consumes slot0
      `;
    const manifest = (await Manifest.parse(manifestStr));
    let recipe = manifest.recipes[0];
    const scriptDateType = Entity.createEntityClass(manifest.findSchemaByName('ScriptDate'), null).type;
    recipe.handles[0].mapToStorage(new StoreInfo({id: 'test:1', type: scriptDateType}));
    assert.isTrue(recipe.normalize());
    assert.isTrue(recipe.isResolved());
    recipe = recipe.clone();
    const arc = createTestArc(recipe, manifest);
    const store = await arc.createStore(new SingletonType(scriptDateType), undefined, 'test:1');
    const handle = await handleForStoreInfo(store, arc);
    await verifySuggestion({arc}, 'Stardate .');

    await handle.set(new handle.entityClass({date: 'June 31'}));
    await verifySuggestion({arc}, 'Stardate June 31.');
  });

  it('multiword type and no name property in description', async () => {
    const manifestStr = `
        schema MyBESTType
          property: Text
        particle P
          t: reads MyBESTType
          ts: writes [MyBESTType]
          description \`make \${ts} from \${t}\`
          root: consumes Slot
        recipe
          tHandle: use *
          tsHandle: use *
          slot0: slot 'rootslotid-root'
          P
           t: tHandle
           ts: tsHandle
           root: consumes slot0`;
    const manifest = (await Manifest.parse(manifestStr));
    assert.lengthOf(manifest.recipes, 1);
    let recipe = manifest.recipes[0];
    const myBESTType = Entity.createEntityClass(manifest.findSchemaByName('MyBESTType'), null).type;
    recipe.handles[0].mapToStorage(new StoreInfo({id: 'test:1', type: myBESTType}));
    recipe.handles[1].mapToStorage(new StoreInfo({id: 'test:2', type: myBESTType.collectionOf()}));
    recipe.normalize();
    assert.isTrue(recipe.isResolved());
    recipe = recipe.clone();

    const arc = createTestArc(recipe, manifest);
    const tStore = await arc.createStore(new SingletonType(myBESTType), undefined, 'test:1');
    const tsStore = await arc.createStore(myBESTType.collectionOf(), undefined, 'test:2');
    const tHandle = await handleForStoreInfo(tStore, arc);
    const tsHandle = await handleForStoreInfo(tsStore, arc);

    const description = await verifySuggestion({arc}, 'Make my best type list from my best type.');
    const tRecipeHandle = recipe.handleConnections.find(hc => hc.particle.name === 'P' && hc.name === 't').handle;
    const tsRecipeHandle = recipe.handleConnections.find(hc => hc.particle.name === 'P' && hc.name === 'ts').handle;
    assert.strictEqual(description.getHandleDescription(tRecipeHandle), 'my best type');
    assert.strictEqual(description.getHandleDescription(tsRecipeHandle), 'my best type list');

    // Add values to handles.
    await tHandle.set(new tHandle.entityClass({property: 'value1'}));
    await tsHandle.add(new tsHandle.entityClass({property: 'value2'}));
    await verifySuggestion({arc}, 'Make my best type list (1 items) from my best type.');

    await tsHandle.add(new tsHandle.entityClass({property: 'value3'}));
    await tsHandle.add(new tsHandle.entityClass({property: 'value4'}));
    await verifySuggestion({arc}, 'Make my best type list (3 items) from my best type.');
  });

  it('particle slots description', async () => {
    const manifestStr = `
schema Foo
  name: Text
particle A
  foo: reads writes Foo
  root: consumes Slot
    aslot: provides? Slot
    otherslot: provides? Slot
  description \`hello \${root.aslot}, see you at \${root.otherslot}\`
particle B1
  foo: writes Foo
  aslot: consumes Slot
  description \`first b\`
particle B2
  foo: writes Foo
  aslot: consumes Slot
  description \`second b\`
particle C
  foo: reads Foo
  otherslot: consumes Slot
  description \`only c\`
recipe
  handle0: use 'test:1' // Foo
  slot0: slot 'rootslotid-root'
  A as particle1
    foo: handle0
    root: consumes slot0
      aslot: provides slot1
      otherslot: provides slot2
  B1
    foo: writes handle0
    aslot: consumes slot1
  B2
    foo: writes handle0
    aslot: consumes slot1
  C
    foo: reads handle0
    otherslot: consumes slot2
`;
    const manifest = (await Manifest.parse(manifestStr));
    assert.lengthOf(manifest.recipes, 1);
    const recipe = manifest.recipes[0];
    recipe.normalize();
    assert.isTrue(recipe.isResolved());
    const arc = createTestArc(recipe, manifest);

    await verifySuggestion({arc}, 'Hello first b and second b, see you at only c.');
  });

  it('particle without UI description', async () => {
    const {arc, recipe, fooHandle} = (await prepareRecipeAndArc(`
${schemaManifest}
${bParticleManifest}
  description \`Populate \${ofoo}\`
recipe
  fooHandle: use * // Foo
  B
    ofoo: writes fooHandle
    `));

    await verifySuggestion({arc}, 'Populate foo.');

    // Add value to a singleton handle.
    await fooHandle.set(new fooHandle.entityClass({name: 'foo-name', fooValue: 'the-FOO'}));
    await verifySuggestion({arc}, 'Populate foo-name.');
  });

  it('capitalizes when some particles do not have descriptions', async () => {
    const runtime = new Runtime();
    const manifest = (await runtime.parse(`
interface DummyInterface
particle NoDescription
particle NoDescMuxer
  hostedParticle: hosts DummyInterface
  root: consumes Slot
    myslot: provides? Slot
  description \`\${hostedParticle} description\`
particle HasDescription
  myslot: consumes Slot
  description \`start with capital letter\`
recipe
  slot0: slot 'rootslotid-root'
  hostedParticleHandle: copy 'hosted-particle-handle'
  NoDescMuxer
    hostedParticle: hostedParticleHandle
    root: consumes slot0
      myslot: provides slot1
  HasDescription
    myslot: consumes slot1
      `));
    const recipe = manifest.recipes[0];
    // Cannot use createTestArc here, because capabilities-resolver cannot be set to null,
    // and interface returns a null schema, and cannot generate hash.
<<<<<<< HEAD
    const {storageManager, driverFactory} = runtime;
    const arc = new Arc({id: ArcId.newForTest('test'), context: manifest, loader: new Loader(), storageManager, driverFactory});
=======
    const storageService = new DirectStorageEndpointManager();
    const arc = new Arc({id: ArcId.newForTest('test'), context: manifest, loader: new Loader(), storageService});
>>>>>>> 83149f33
    arc['_activeRecipe'] = recipe;
    arc['_recipeDeltas'].push({particles: recipe.particles, handles: recipe.handles, slots: recipe.slots, patterns: recipe.patterns});

    const hostedParticle = manifest.findParticleByName('NoDescription');
    const hostedType = manifest.findParticleByName('NoDescMuxer').handleConnections[0].type as InterfaceType;

    const newStore = await arc.createStore(new SingletonType(hostedType), /* name= */ null, 'hosted-particle-handle');
    const newHandle = await handleForStoreInfo(newStore, arc);
    await newHandle.set(hostedParticle.clone());

    await verifySuggestion({arc}, 'Start with capital letter.');
  });

  it('has no particles description', async () => {
    const verify = async (manifestStr: string, expectedDescription: string) => {
      const manifest = await Manifest.parse(manifestStr);
      const recipe = manifest.recipes[0];
      recipe.normalize();
      assert.isTrue(recipe.isResolved());
      const arc = createTestArc(recipe, manifest);
      const description = await Description.create(arc);

      const recipeDescription = description.getRecipeSuggestion();
      assert.strictEqual(recipeDescription, expectedDescription);
    };

    await verify(`recipe`, undefined);
    await verify(`recipe Hello`, undefined);
  });

  it('generates type description', async () => {
    const manifest = (await Manifest.parse(`
schema TVShow
schema MyTVShow
schema MyTV
schema GitHubDash`));
    assert.strictEqual(manifest.findTypeByName('TVShow').toPrettyString(), 'TV Show');
    assert.strictEqual(manifest.findTypeByName('MyTVShow').toPrettyString(), 'My TV Show');
    assert.strictEqual(manifest.findTypeByName('MyTV').toPrettyString(), 'My TV');
    assert.strictEqual(manifest.findTypeByName('GitHubDash').toPrettyString(), 'Git Hub Dash');
  });

  it('fails gracefully (no asserts)', async () => {
    const verifyNoAssert = async (manifestStr, expectedSuggestion, expectedWarning) => {
      const manifest = (await Manifest.parse(manifestStr));
      assert.lengthOf(manifest.recipes, 1);
      const recipe = manifest.recipes[0];
      recipe.normalize();
      assert.isTrue(recipe.isResolved());
      const arc = createTestArc(recipe, manifest);
      const description = await Description.create(arc);
      const arcDesc = ConCap.capture(() => description.getArcDescription());
      assert.strictEqual(arcDesc.result, expectedSuggestion);
      assert.match(arcDesc.warn[0][0], expectedWarning);
    };

    await verifyNoAssert(`
      particle Foo in 'foo.js'
      recipe
        Foo
        description \`\${Bar.things}\`
    `, undefined, /Cannot find particles with name Bar/);

    await verifyNoAssert(`
      particle Foo in 'foo.js'
      recipe
        Foo
        description \`Hello \${Bar.things}\`
    `, `Hello .`, /Cannot find particles with name Bar/);

    await verifyNoAssert(`
      particle Foo in 'foo.js'
        description \`\${bar}\`
      recipe
        Foo
    `, undefined, /Unknown handle connection name 'bar'/);

    await verifyNoAssert(`
      particle Foo in 'foo.js'
        description \`\${bar.baz.boo}\`
      recipe
        Foo
    `, undefined, /Slot connections tokens must have exactly 2 names, found 3/);

    await verifyNoAssert(`
      particle Foo in 'foo.js'
      recipe
        Foo
        description \`\${foo.bar}\`
    `, undefined, /Invalid particle name 'foo'/);
  });
});

describe('Dynamic description', () => {
  async function prepareRecipeAndArc() {
    const manifestStr = `
schema Foo
  name: Text
  fooValue: Text
schema Description
  key: Text
  value: Text
particle B
  ofoo: writes Foo
  descriptions: writes [Description]
  root: consumes Slot
recipe
  handle0: use 'test:1' // Foo
  handle1: use 'test:2' // [Description]
  slot0: slot 'rootslotid-root'
  B as particle1
    ofoo: writes handle0
    descriptions: writes handle1
    root: consumes slot0
`;
    const manifest = (await Manifest.parse(manifestStr));
    assert.lengthOf(manifest.recipes, 1);
    let recipe = manifest.recipes[0];
    const fooType = Entity.createEntityClass(manifest.findSchemaByName('Foo'), null).type;
    const descriptionType = Entity.createEntityClass(manifest.findSchemaByName('Description'), null).type;
    recipe.handles[0].mapToStorage(new StoreInfo({id: 'test:1', type: fooType}));
    recipe.handles[1].mapToStorage(new StoreInfo({id: 'test:2', type: descriptionType.collectionOf()}));
    recipe.normalize();
    assert.isTrue(recipe.isResolved());
    recipe = recipe.clone();
    const arc = createTestArc(recipe, manifest);
    const fooStore = await arc.createStore(new SingletonType(fooType), undefined, 'test:1');
    const fooHandle = await handleForStoreInfo(fooStore, arc);
    const descriptionStore = await arc.createStore(descriptionType.collectionOf(), undefined, 'test:2');

    return {
      arc,
      recipe,
      fooHandle,
      DescriptionType: Entity.createEntityClass((descriptionStore.type.getContainedType() as EntityType).entitySchema, null),
      descriptionHandle: await handleForStoreInfo(descriptionStore, arc),
    };
  }

  it('particle dynamic description', async () => {
    const {arc, recipe, fooHandle, DescriptionType, descriptionHandle} = await prepareRecipeAndArc();

    const description = await Description.create(arc);
    assert.isUndefined(description.getArcDescription());

    // Particle (static) spec pattern.
    recipe.particles[0].spec.pattern = 'hello world';
    await verifySuggestion({arc}, 'Hello world.');

    // Particle (dynamic) description handle (override static description).
    await descriptionHandle.add(new DescriptionType({key: 'pattern', value: 'Return my foo'}));
    await verifySuggestion({arc}, 'Return my foo.');

    // Particle description handle with handle connections.
    await descriptionHandle.add(new DescriptionType({key: 'pattern', value: 'Return my temporary foo'}));
    await descriptionHandle.add(new DescriptionType({key: 'pattern', value: 'Return my ${ofoo}'}));
    const ofooDesc = new DescriptionType({key: 'ofoo', value: 'best-foo'});
    await descriptionHandle.add(ofooDesc);
    await verifySuggestion({arc}, 'Return my best-foo.');

    // Add value to connection's handle.
    await fooHandle.set(new fooHandle.entityClass({name: 'foo-name', fooValue: 'the-FO4'}));
    await verifySuggestion({arc}, 'Return my best-foo (foo-name).');

    // Remove connection's description.
    await fooHandle.set(new fooHandle.entityClass({name: 'foo-name', fooValue: 'the-FOO'}));
    await descriptionHandle.remove(ofooDesc);
    await verifySuggestion({arc}, 'Return my foo-name.');
  });

  it('particle recipe description', async () => {
    const {arc, recipe, fooHandle, DescriptionType, descriptionHandle} = await prepareRecipeAndArc();

    const description = await Description.create(arc);
    assert.isUndefined(description.getArcDescription());

    const recipeClone = recipe.clone();
    arc['_activeRecipe'] = recipeClone;
    arc['_recipeDeltas'] = [recipeClone];

    // Particle (static) spec pattern.
    recipeClone.particles[0].spec.pattern = 'hello world';
    await verifySuggestion({arc}, 'Hello world.');

    recipeClone.patterns = [`Here it is: \${B}`];
    await verifySuggestion({arc}, 'Here it is: hello world.');

    // Particle (dynamic) description handle (override static description).
    await descriptionHandle.add(new DescriptionType({key: 'pattern', value: 'dynamic B description'}));
    await verifySuggestion({arc}, 'Here it is: dynamic B description.');
  });

  it('particle dynamic dom description', async () => {
    const {arc, recipe, fooHandle, DescriptionType, descriptionHandle} = await prepareRecipeAndArc();
    await descriptionHandle.add(new DescriptionType({key: 'pattern', value: 'return my ${ofoo} (text)'}));
    await descriptionHandle.add(new DescriptionType({key: '_template_', value: 'Return my <span>{{ofoo}}</span> (dom)'}));
    await descriptionHandle.add(new DescriptionType({key: '_model_', value: JSON.stringify({'ofoo': '${ofoo}'})}));
    await verifySuggestion({arc}, `Return my foo (text).`);

    await fooHandle.set(new fooHandle.entityClass({name: 'foo-name'}));
    await verifySuggestion({arc}, `Return my foo-name (text).`);
  });
});<|MERGE_RESOLUTION|>--- conflicted
+++ resolved
@@ -617,15 +617,11 @@
     myslot: consumes slot1
       `));
     const recipe = manifest.recipes[0];
+    //const storageService = new DirectStorageEndpointManager();
+    const {storageService, driverFactory} = runtime;
     // Cannot use createTestArc here, because capabilities-resolver cannot be set to null,
     // and interface returns a null schema, and cannot generate hash.
-<<<<<<< HEAD
-    const {storageManager, driverFactory} = runtime;
-    const arc = new Arc({id: ArcId.newForTest('test'), context: manifest, loader: new Loader(), storageManager, driverFactory});
-=======
-    const storageService = new DirectStorageEndpointManager();
-    const arc = new Arc({id: ArcId.newForTest('test'), context: manifest, loader: new Loader(), storageService});
->>>>>>> 83149f33
+    const arc = new Arc({id: ArcId.newForTest('test'), context: manifest, loader: new Loader(), storageService, driverFactory});
     arc['_activeRecipe'] = recipe;
     arc['_recipeDeltas'].push({particles: recipe.particles, handles: recipe.handles, slots: recipe.slots, patterns: recipe.patterns});
 
