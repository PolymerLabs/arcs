--- conflicted
+++ resolved
@@ -225,15 +225,11 @@
     return StorageProxy.newProxy('X' + this._idCounters[1]++, store.type, this as any, fakePec, this._scheduler, store.name);
   }
 
-<<<<<<< HEAD
-  newHandle(store, proxy, particle, canRead, canWrite): HandleOld {
-=======
   newNoOpProxy(store): NoOpStorageProxy {
     return StorageProxy.newNoOpProxy(store.type);
   }
 
-  newHandle(store, proxy, particle, canRead, canWrite): Handle {
->>>>>>> ccbfb685
+  newHandle(store, proxy, particle, canRead, canWrite): HandleOld {
     return handleFor(proxy, this._idGenerator, store.name, particle.id, canRead, canWrite);
   }
 
