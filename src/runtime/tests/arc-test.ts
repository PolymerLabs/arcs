/**
 * @license
 * Copyright (c) 2017 Google Inc. All rights reserved.
 * This code may only be used under the BSD style license found at
 * http://polymer.github.io/LICENSE.txt
 * Code distributed by Google as part of this project is also
 * subject to an additional IP rights grant found at
 * http://polymer.github.io/PATENTS.txt
 */

import {assert} from '../../platform/chai-web.js';
import {Arc} from '../arc.js';
import {Flags} from '../flags.js';
import {Id, ArcId, IdGenerator} from '../id.js';
import {Loader} from '../../platform/loader.js';
import {Manifest} from '../manifest.js';
import {CallbackTracker} from '../testing/callback-tracker.js';
import {SlotComposer} from '../slot-composer.js';
import {assertThrowsAsync} from '../../testing/test-util.js';
import {SingletonType, EntityType} from '../../types/lib-types.js';
import {Runtime} from '../runtime.js';
import {RecipeResolver} from '../recipe-resolver.js';
import {DriverFactory} from '../storage/drivers/driver-factory.js';
import {VolatileStorageKey, VolatileDriver, VolatileStorageKeyFactory} from '../storage/drivers/volatile.js';
import {StorageKey} from '../storage/storage-key.js';
import {ReferenceModeStore} from '../storage/reference-mode-store.js';
import {DirectStoreMuxer} from '../storage/direct-store-muxer.js';
import {CRDTTypeRecord} from '../../crdt/lib-crdt.js';
import {DirectStore} from '../storage/direct-store.js';
import {ramDiskStorageKeyPrefixForTest, volatileStorageKeyPrefixForTest} from '../testing/handle-for-test.js';
import {Entity} from '../entity.js';
import {RamDiskStorageDriverProvider} from '../storage/drivers/ramdisk.js';
import {ReferenceModeStorageKey} from '../storage/reference-mode-storage-key.js';
import {TestVolatileMemoryProvider} from '../testing/test-volatile-memory-provider.js';
import {handleForStoreInfo, SingletonEntityType, CollectionEntityType} from '../storage/storage.js';
import {Capabilities, Ttl, Queryable, Persistence} from '../capabilities.js';
import {StoreInfo} from '../storage/store-info.js';
import {DirectStorageEndpointManager} from '../storage/direct-storage-endpoint-manager.js';

async function setup(storageKeyPrefix:  (arcId: ArcId) => StorageKey) {
  const loader = new Loader();
  const memoryProvider = new TestVolatileMemoryProvider();

  const manifest = await Manifest.parse(`
    import 'src/runtime/tests/artifacts/test-particles.manifest'
    recipe TestRecipe
      handle0: use *
      handle1: use *
      TestParticle
        foo: reads handle0
        bar: writes handle1
  `, {loader, memoryProvider, fileName: process.cwd() + '/input.manifest'});
  const runtime = new Runtime({loader, context: manifest, memoryProvider});
  const arc = runtime.newArc('test', storageKeyPrefix);

  return {
    arc,
    context: manifest,
    recipe: manifest.recipes[0],
    Foo: Entity.createEntityClass(manifest.findSchemaByName('Foo'), null),
    Bar: Entity.createEntityClass(manifest.findSchemaByName('Bar'), null),
    loader
  };
}

describe('Arc new storage', () => {
  it('FLOOB preserves data when round-tripping through serialization', async () => {
    // TODO(shans): deserialization currently uses a RamDisk store to deserialize into because we don't differentiate
    // between parsing a manifest for public consumption (e.g. with RamDisk resources in it) and parsing a serialized
    // arc (with an @activeRecipe). We'll fix this by adding a 'private' keyword to store serializations which will
    // be used when serializing arcs. Once that is working then the following registration should be removed.
    const loader = new Loader(null, {
      './manifest': `
        schema Data
          value: Text
          size: Number

        particle TestParticle in 'a.js'
          var: reads Data
          col: writes [Data]
          refVar: reads Data

        recipe
          handle0: use *
          handle1: use *
          handle2: use *
          TestParticle
            var: reads handle0
            col: writes handle1
            refVar: reads handle2
      `,
      './a.js': `
        defineParticle(({Particle}) => class Noop extends Particle {});
      `
    });

    const runtime = new Runtime({loader});
<<<<<<< HEAD
    runtime.context = await runtime.parseFile('./manifest');

    const opts = runtime.buildArcParams('test');
    const arc = new Arc(opts);
=======
    const manifest = await runtime.parseFile('./manifest');
    const dataClass = Entity.createEntityClass(manifest.findSchemaByName('Data'), null);
    const id = ArcId.fromString('test');
    const storageKey = new VolatileStorageKey(id, 'unique');
    const storageService = new DirectStorageEndpointManager();
    const arc = new Arc({id, storageKey, loader, context: manifest, storageService});
>>>>>>> 83149f33

    const dataClass = Entity.createEntityClass(runtime.context.findSchemaByName('Data'), null);
    const varStore = await arc.createStore(new SingletonType(dataClass.type), undefined, 'test:0');
     const colStore = await arc.createStore(dataClass.type.collectionOf(), undefined, 'test:1');

    const refVarKey  = new ReferenceModeStorageKey(new VolatileStorageKey(arc.id, 'colVar'), new VolatileStorageKey(arc.id, 'refVar'));
    const refVarStore = await arc.createStore(new SingletonType(dataClass.type), undefined, 'test:2', [], refVarKey);

    const varHandle = await handleForStoreInfo(varStore, arc);
    const colHandle = await handleForStoreInfo(colStore, arc);
    const refVarHandle = await handleForStoreInfo(refVarStore, arc);

    // Populate the stores, run the arc and get its serialization.
    const d1 = new dataClass({value: 'v1'});
    const d2 = new dataClass({value: 'v2', size: 20}, 'i2');
    const d3 = new dataClass({value: 'v3', size: 30}, 'i3');
    const d4 = new dataClass({value: 'v4', size: 10}, 'i4');
    await varHandle.set(d1);
    await colHandle.add(d2);
    await colHandle.add(d3);
    await refVarHandle.set(d4);

    const recipe = runtime.context.recipes[0];
    recipe.handles[0].mapToStorage(varStore);
    recipe.handles[1].mapToStorage(colStore);
    recipe.handles[2].mapToStorage(refVarStore);
    assert.isTrue(recipe.normalize());
    assert.isTrue(recipe.isResolved());
    await arc.instantiate(recipe);

    const serialization = await arc.serialize();
    console.warn(serialization);
    arc.dispose();

    await varHandle.clear();
    await colHandle.clear();
    await refVarHandle.clear();

<<<<<<< HEAD
    const {context, storageManager, driverFactory} = opts;
    debugger;
    const arc2 = await Arc.deserialize({fileName: '', serialization, loader, context, storageManager, driverFactory});
    debugger;
=======
    const arc2 = await Arc.deserialize({serialization, loader, fileName: '', context: manifest, storageService});
>>>>>>> 83149f33
    const varStore2 = arc2.findStoreById(varStore.id) as StoreInfo<SingletonEntityType>;
    const colStore2 = arc2.findStoreById(colStore.id) as StoreInfo<CollectionEntityType>;
    const refVarStore2 = arc2.findStoreById(refVarStore.id) as StoreInfo<SingletonEntityType>;

    const varHandle2 = await handleForStoreInfo(varStore2, arc2);
    const varData = await varHandle2.fetch();
    assert.deepEqual(varData, d1);

    const colHandle2 = await handleForStoreInfo(colStore2, arc2);
    const colData = await colHandle2.toList();
    assert.deepEqual(colData, [d2, d3]);

    const refVarHandle2 = await handleForStoreInfo(refVarStore2, arc2);
    const refVarData = await refVarHandle2.fetch();
    assert.deepEqual(refVarData, d4);
  });

  it('supports capabilities - storage protocol', Flags.withDefaultReferenceMode(async () => {
    const loader = new Loader(null, {
      '*': `
        defineParticle(({Particle}) => {
          return class extends Particle {}
        });
    `});
    const runtime = new Runtime({loader});
    const manifestText = `
      schema Thing
      particle MyParticle in 'MyParticle.js'
        thing: writes Thing
      recipe
        handle0: create @tiedToArc
        MyParticle
          thing: handle0
    `;
    const manifest = await runtime.parse(manifestText, {fileName: process.cwd() + '/input.manifest'});
    runtime.context = manifest;
    const recipe = manifest.recipes[0];
    assert.isTrue(recipe.normalize() && recipe.isResolved());
    const arc = runtime.newArc('test', ramDiskStorageKeyPrefixForTest());
    await arc.instantiate(recipe);
    await arc.idle;

    // Reference mode store and its backing and container stores.
    assert.lengthOf(arc.activeRecipe.handles, 3);
    const key = arc.activeRecipe.particles[0].connections['thing'].handle.storageKey;
    assert.instanceOf(key, ReferenceModeStorageKey);
    const refKey = key as ReferenceModeStorageKey;
    assert.instanceOf(refKey.backingKey, VolatileStorageKey);
    assert.instanceOf(refKey.storageKey, VolatileStorageKey);
    assert.isTrue(key.toString().includes(arc.id.toString()));
  }));
});

const doSetup = async () => setup(arcId => new VolatileStorageKey(arcId, ''));

describe('Arc', () => {
  it('idle can safely be called multiple times ', async () => {
    const runtime = new Runtime();
    const arc = runtime.newArc('test');
    const f = async () => { await arc.idle; };
    await Promise.all([f(), f()]);
  });

  it('applies existing stores to a particle', async () => {
    const {arc, recipe, Foo, Bar} = await doSetup();
    const fooStore = await arc.createStore(new SingletonType(Foo.type), undefined, 'test:1');
    const barStore = await arc.createStore(new SingletonType(Bar.type), undefined, 'test:2');
    const fooHandle = await handleForStoreInfo(fooStore, arc);
    const barHandle = await handleForStoreInfo(barStore, arc);

    await fooHandle.set(new Foo({value: 'a Foo'}));
    recipe.handles[0].mapToStorage(fooStore);
    recipe.handles[1].mapToStorage(barStore);
    assert(recipe.normalize());
    await arc.instantiate(recipe);
    await arc.idle;
    assert.deepStrictEqual(await barHandle.fetch() as {}, {value: 'a Foo1'});
  });

  it('applies new stores to a particle ', async () => {
    const {arc, recipe, Foo, Bar} = await doSetup();
    const fooStore = await arc.createStore(new SingletonType(Foo.type), undefined, 'test:1');
    const barStore = await arc.createStore(new SingletonType(Bar.type), undefined, 'test:2');
    const fooHandle = await handleForStoreInfo(fooStore, arc);
    const barHandle = await handleForStoreInfo(barStore, arc);

    recipe.handles[0].mapToStorage(fooStore);
    recipe.handles[1].mapToStorage(barStore);
    recipe.normalize();
    await arc.instantiate(recipe);
    await fooHandle.set(new Foo({value: 'a Foo'}));
    await arc.idle;
    assert.deepStrictEqual(await barHandle.fetch() as {}, {value: 'a Foo1'});
  });

  it('optional provided handles do not resolve without parent', async () => {
    const runtime = new Runtime();
    const manifest = await runtime.parse(`
      schema Thing
        value: Text

      particle TestParticle in 'src/runtime/tests/artifacts/test-dual-input-particle.js'
        description \`particle a two required handles and two optional handles\`
        a: reads Thing
          b: writes Thing
        c: reads? Thing
          d: writes? Thing

      recipe TestRecipe
        thingA: use *
        thingB: use *
        maybeThingC: use *
        maybeThingD: use *
        TestParticle
          a: reads thingA
          b: writes thingB
    `, {fileName: process.cwd() + '/input.manifest'});

    const id = ArcId.newForTest('test');
    const storageKey = new VolatileStorageKey(id, '');
<<<<<<< HEAD
    const storageManager = new DirectStorageEndpointManager();
    const {loader, driverFactory} = runtime;
    const arc = new Arc({slotComposer: new SlotComposer(), loader, context: manifest, id, storageKey, storageManager, driverFactory});
=======
    const storageService = new DirectStorageEndpointManager();
    const arc = new Arc({slotComposer: new SlotComposer(), loader, context: manifest, id, storageKey, storageService});
>>>>>>> 83149f33

    const thingClass = Entity.createEntityClass(manifest.findSchemaByName('Thing'), null);
    const aStore = await arc.createStore(new SingletonType(thingClass.type), 'aStore', 'test:1');
    const bStore = await arc.createStore(new SingletonType(thingClass.type), 'bStore', 'test:2');
    const cStore = await arc.createStore(new SingletonType(thingClass.type), 'cStore', 'test:3');
    const dStore = await arc.createStore(new SingletonType(thingClass.type), 'dStore', 'test:4');
    const aHandle = await handleForStoreInfo(aStore, arc);
    const bHandle = await handleForStoreInfo(bStore, arc);
    const cHandle = await handleForStoreInfo(cStore, arc);
    const dHandle = await handleForStoreInfo(dStore, arc);

    const recipe = manifest.recipes[0];
    recipe.handles[0].mapToStorage(aStore);
    recipe.handles[1].mapToStorage(bStore);
    recipe.handles[2].mapToStorage(cStore); // These might not be needed?
    recipe.handles[3].mapToStorage(dStore); // These might not be needed?
    recipe.normalize();
    await arc.instantiate(recipe);

    await aHandle.set(new thingClass({value: 'from_a'}));
    await cHandle.set(new thingClass({value: 'from_c'}));
    await arc.idle;
    assert.deepStrictEqual(await bHandle.fetch() as {}, {value: 'from_a1'});
    assert.isNull(await dHandle.fetch());
  });

  it('instantiates recipes only if fate is correct', async () => {
    const loader = new Loader(null, {
      './a.js': `
        defineParticle(({Particle}) => class Noop extends Particle {});
      `
    });
    const runtime = new Runtime({loader});

    const data = '{"root": {"values": {}, "version": {}}, "locations": {}}';
    const type = '![Thing]';
    const manifest = await runtime.parse(`
      schema Thing
      particle A in 'a.js'
        thing: reads Thing
      recipe CopyStoreFromContext // resolved
        h0: copy 'storeInContext'
        A
          thing: h0
      recipe UseStoreFromContext // unresolved
        h0: use 'storeInContext'
        A
          thing: h0
      recipe CopyStoreFromArc // unresolved
        h0: copy 'storeInArc'
        A
          thing: h0
      recipe UseStoreFromArc // resolved
        h0: use 'storeInArc'
        A
          thing: h0
      resource MyThing
        start
        ${data}

      store ThingStore of ${type} 'storeInContext' in MyThing
    `);
    assert.isTrue(manifest.recipes.every(r => r.normalize()));
    assert.isTrue(manifest.recipes[0].isResolved());
    assert.isTrue(manifest.recipes[1].isResolved());

    // Successfully instantiates a recipe with 'copy' handle for store in a context.
    runtime.context = manifest;
    await runtime.newArc('test0').instantiate(manifest.recipes[0]);

    // Fails instantiating a recipe with 'use' handle for store in a context.
    try {
      const arc1 = runtime.newArc('test1');
      await arc1.instantiate(manifest.recipes[1]);
      assert.fail();
    } catch (e) {
      assert.isTrue(e.toString().includes('store \'storeInContext\'')); // with "use" fate was not found'));
    }

    const arc = await runtime.newArc('test2');
    const thingClass = Entity.createEntityClass(manifest.findSchemaByName('Thing'), null);
    await arc.createStore(new SingletonType(thingClass.type), 'name', 'storeInArc');
    const resolver = new RecipeResolver(arc);

    // Fails resolving a recipe with 'copy' handle for store in the arc (not in context).
    assert.isNull(await resolver.resolve(manifest.recipes[2]));
    const recipe3 = await resolver.resolve(manifest.recipes[3]);
    // Successfully instantiates a recipe with 'use' handle for store in an arc.
    await arc.instantiate(recipe3);
  });

  it('required provided handles do not resolve without parent', async () => {
    const runtime = new Runtime();
    const manifest = await runtime.parse(`
      schema Thing
        value: Text

      particle TestParticle in 'src/runtime/tests/artifacts/test-dual-input-particle.js'
        description \`particle a two required handles and two optional handles\`
        a: reads Thing
          b: writes Thing
        c: reads? Thing
          d: writes Thing

      recipe TestRecipe
        thingA: use *
        thingB: use *
        maybeThingC: use *
        maybeThingD: use *
        TestParticle
          a: reads thingA
          b: writes thingB
    `, {fileName: process.cwd() + '/input.manifest'});

    const id = ArcId.newForTest('test');
    const storageKey = new VolatileStorageKey(id, '');
<<<<<<< HEAD
    const storageManager = new DirectStorageEndpointManager();
    const {loader, driverFactory} = runtime;
    const arc = new Arc({slotComposer: new SlotComposer(), loader, context: manifest, id, storageKey, storageManager, driverFactory});
=======
    const storageService = new DirectStorageEndpointManager();
    const arc = new Arc({slotComposer: new SlotComposer(), loader, context: manifest, id, storageKey, storageService});
>>>>>>> 83149f33

    const thingClass = Entity.createEntityClass(manifest.findSchemaByName('Thing'), null);
    const aStore = await arc.createStore(new SingletonType(thingClass.type), 'aStore', 'test:1');
    const bStore = await arc.createStore(new SingletonType(thingClass.type), 'bStore', 'test:2');
    const cStore = await arc.createStore(new SingletonType(thingClass.type), 'cStore', 'test:3');
    const dStore = await arc.createStore(new SingletonType(thingClass.type), 'dStore', 'test:4');
    const aHandle = await handleForStoreInfo(aStore, arc);
    const bHandle = await handleForStoreInfo(bStore, arc);
    const cHandle = await handleForStoreInfo(cStore, arc);
    const dHandle = await handleForStoreInfo(dStore, arc);

    const recipe = manifest.recipes[0];
    recipe.handles[0].mapToStorage(aStore);
    recipe.handles[1].mapToStorage(bStore);
    recipe.handles[2].mapToStorage(cStore); // These might not be needed?
    recipe.handles[3].mapToStorage(dStore); // These might not be needed?
    recipe.normalize();
    await arc.instantiate(recipe);

    await aHandle.set(new thingClass({value: 'from_a'}));
    await cHandle.set(new thingClass({value: 'from_c'}));
    await arc.idle;
    assert.deepStrictEqual(await bHandle.fetch() as {}, {value: 'from_a1'});
    assert.isNull(await dHandle.fetch());
  });

  it('optional provided handles cannot resolve without parent', async () => {
    await assertThrowsAsync(async () => {
      const runtime = new Runtime();
      const manifest = await runtime.parse(`
        schema Thing
          value: Text

        particle TestParticle in 'src/runtime/tests/artifacts/test-dual-input-particle.js'
          description \`particle a two required handles and two optional handles\`
          a: reads Thing
            b: writes Thing
          c: reads? Thing
            d: writes? Thing

        recipe TestRecipe
          thingA: use *
          thingB: use *
          maybeThingC: use *
          maybeThingD: use *
          TestParticle
            a: reads thingA
            b: writes thingB
            d: writes maybeThingD
      `, {fileName: process.cwd() + '/input.manifest'});
      const id = ArcId.newForTest('test');
      const storageKey = new VolatileStorageKey(id, '');
<<<<<<< HEAD
      const storageManager = new DirectStorageEndpointManager();
      const {loader, driverFactory} = runtime;
      const arc = new Arc({slotComposer: new SlotComposer(), loader, context: manifest, id, storageKey, storageManager, driverFactory});
=======
      const storageService = new DirectStorageEndpointManager();
      const arc = new Arc({slotComposer: new SlotComposer(), loader, context: manifest, id, storageKey, storageService});
>>>>>>> 83149f33

      const thingClass = Entity.createEntityClass(manifest.findSchemaByName('Thing'), null);
      const aStore = await arc.createStore(new SingletonType(thingClass.type), 'aStore', 'test:1');
      const bStore = await arc.createStore(new SingletonType(thingClass.type), 'bStore', 'test:2');
      const cStore = await arc.createStore(new SingletonType(thingClass.type), 'cStore', 'test:3');
      const dStore = await arc.createStore(new SingletonType(thingClass.type), 'dStore', 'test:4');

      const recipe = manifest.recipes[0];
      recipe.handles[0].mapToStorage(aStore);
      recipe.handles[1].mapToStorage(bStore);
      recipe.handles[2].mapToStorage(cStore); // These might not be needed?
      recipe.handles[3].mapToStorage(dStore); // These might not be needed?
      recipe.normalize();
      await arc.instantiate(recipe);
    },
    /.*unresolved handle-connection: parent connection 'c' missing/);
  });

  it('required provided handles cannot resolve without parent', async () => {
    await assertThrowsAsync(async () => {
      const runtime = new Runtime();
      const context = await runtime.parse(`
        schema Thing
          value: Text

        particle TestParticle in 'src/runtime/tests/artifacts/test-dual-input-particle.js'
          description \`particle a two required handles and two optional handles\`
          a: reads Thing
            b: writes Thing
          c: reads? Thing
            d: writes Thing

        recipe TestRecipe
          thingA: use *
          thingB: use *
          maybeThingC: use *
          maybeThingD: use *
          TestParticle
            a: reads thingA
            b: writes thingB
            d: writes maybeThingD
      `, {fileName: process.cwd() + '/input.manifest'});

      const id = ArcId.newForTest('test');
      const storageKey = new VolatileStorageKey(id, '');
<<<<<<< HEAD
      const storageManager = new DirectStorageEndpointManager();
      const slotComposer = new SlotComposer();
      const {loader, driverFactory} = runtime;
      const arc = new Arc({loader, context, id, storageKey, storageManager, slotComposer, driverFactory});
=======
      const storageService = new DirectStorageEndpointManager();
      const loader = runtime.loader;
      const slotComposer = new SlotComposer();
      const arc = new Arc({loader, context, id, storageKey, storageService, slotComposer});
>>>>>>> 83149f33

      const thingClass = Entity.createEntityClass(context.findSchemaByName('Thing'), null);
      const aStore = await arc.createStore(new SingletonType(thingClass.type), 'aStore', 'test:1');
      const bStore = await arc.createStore(new SingletonType(thingClass.type), 'bStore', 'test:2');
      const cStore = await arc.createStore(new SingletonType(thingClass.type), 'cStore', 'test:3');
      const dStore = await arc.createStore(new SingletonType(thingClass.type), 'dStore', 'test:4');

      const recipe = context.recipes[0];
      recipe.handles[0].mapToStorage(aStore);
      recipe.handles[1].mapToStorage(bStore);
      recipe.handles[2].mapToStorage(cStore); // These might not be needed?
      recipe.handles[3].mapToStorage(dStore); // These might not be needed?
      recipe.normalize();
      await arc.instantiate(recipe);
    },
    /.*unresolved handle-connection: parent connection 'c' missing/);
  });

  it('optional provided handles are not required to resolve with dependencies', async () => {
    const runtime = new Runtime();
    const manifest = await runtime.parse(`
      schema Thing
        value: Text

      particle TestParticle in 'src/runtime/tests/artifacts/test-dual-input-particle.js'
        description \`particle a two required handles and two optional handles\`
        a: reads Thing
          b: writes Thing
        c: reads? Thing
          d: writes? Thing

      recipe TestRecipe
        thingA: use *
        thingB: use *
        maybeThingC: use *
        maybeThingD: use *
        TestParticle
          a: reads thingA
          b: writes thingB
          c: reads maybeThingC
    `, {fileName: process.cwd() + '/input.manifest'});
    const id = ArcId.newForTest('test');
    const storageKey = new VolatileStorageKey(id, '');
<<<<<<< HEAD
    const storageManager = new DirectStorageEndpointManager();
    const {loader, driverFactory} = runtime;
    const arc = new Arc({slotComposer: new SlotComposer(), loader, context: manifest, id, storageKey, storageManager, driverFactory});
=======
    const storageService = new DirectStorageEndpointManager();
    const arc = new Arc({slotComposer: new SlotComposer(), loader, context: manifest, id, storageKey, storageService});
>>>>>>> 83149f33

    const thingClass = Entity.createEntityClass(manifest.findSchemaByName('Thing'), null);
    const aStore = await arc.createStore(new SingletonType(thingClass.type), 'aStore', 'test:1');
    const bStore = await arc.createStore(new SingletonType(thingClass.type), 'bStore', 'test:2');
    const cStore = await arc.createStore(new SingletonType(thingClass.type), 'cStore', 'test:3');
    const dStore = await arc.createStore(new SingletonType(thingClass.type), 'dStore', 'test:4');
    const aHandle = await handleForStoreInfo(aStore, arc);
    const bHandle = await handleForStoreInfo(bStore, arc);
    const cHandle = await handleForStoreInfo(cStore, arc);
    const dHandle = await handleForStoreInfo(dStore, arc);

    const recipe = manifest.recipes[0];
    recipe.handles[0].mapToStorage(aStore);
    recipe.handles[1].mapToStorage(bStore);
    recipe.handles[2].mapToStorage(cStore); // These might not be needed?
    recipe.handles[3].mapToStorage(dStore); // These might not be needed?
    recipe.normalize();
    await arc.instantiate(recipe);

    await aHandle.set(new thingClass({value: 'from_a'}));
    await arc.instantiate(recipe);
    await cHandle.set(new thingClass({value: 'from_c'}));
    await arc.instantiate(recipe);
    await arc.idle;
    assert.deepStrictEqual(await bHandle.fetch() as {}, {value: 'from_a1'});
    assert.isNull(await dHandle.fetch());
  });

  it('required provided handles must resolve with dependencies', async () => {
    await assertThrowsAsync(async () => {
      const runtime = new Runtime();
      const manifest = await runtime.parse(`
        schema Thing
          value: Text

        particle TestParticle in 'src/runtime/tests/artifacts/test-dual-input-particle.js'
          description \`particle a two required handles and two optional handles\`
          a: reads Thing
            b: writes Thing
          c: reads? Thing
            d: writes Thing

        recipe TestRecipe
          thingA: use *
          thingB: use *
          maybeThingC: use *
          maybeThingD: use *
          TestParticle
            a: reads thingA
            b: writes thingB
            c: reads maybeThingC
      `, {fileName: process.cwd() + '/input.manifest'});
      const id = ArcId.newForTest('test');
      const storageKey = new VolatileStorageKey(id, '');
<<<<<<< HEAD
      const storageManager = new DirectStorageEndpointManager();
      const {loader, driverFactory} = runtime;
      const arc = new Arc({slotComposer: new SlotComposer(), loader, context: manifest, id, storageKey, storageManager, driverFactory});
=======
      const storageService = new DirectStorageEndpointManager();
      const arc = new Arc({slotComposer: new SlotComposer(), loader, context: manifest, id, storageKey, storageService});
>>>>>>> 83149f33

      const thingClass = Entity.createEntityClass(manifest.findSchemaByName('Thing'), null);
      const aStore = await arc.createStore(new SingletonType(thingClass.type), 'aStore', 'test:1');
      const bStore = await arc.createStore(new SingletonType(thingClass.type), 'bStore', 'test:2');
      const cStore = await arc.createStore(new SingletonType(thingClass.type), 'cStore', 'test:3');
      const dStore = await arc.createStore(new SingletonType(thingClass.type), 'dStore', 'test:4');

      const recipe = manifest.recipes[0];
      recipe.handles[0].mapToStorage(aStore);
      recipe.handles[1].mapToStorage(bStore);
      recipe.handles[2].mapToStorage(cStore); // These might not be needed?
      recipe.handles[3].mapToStorage(dStore); // These might not be needed?
      recipe.normalize();
      await arc.instantiate(recipe);
    },
    /.*unresolved particle: unresolved connections/);
  });

  it('optional provided handles can resolve with parent 1', async () => {
    const runtime = new Runtime();
    const manifest = await runtime.parse(`
      schema Thing
        value: Text

      particle TestParticle in 'src/runtime/tests/artifacts/test-dual-input-particle.js'
        description \`particle a two required handles and two optional handles\`
        a: reads Thing
          b: writes Thing
        c: reads? Thing
          d: writes? Thing

      recipe TestRecipe
        thingA: use *
        thingB: use *
        maybeThingC: use *
        maybeThingD: use *
        TestParticle
          a: reads thingA
          b: writes thingB
          c: reads maybeThingC
          d: writes maybeThingD
    `, {fileName: process.cwd() + '/input.manifest'});
    const id = ArcId.newForTest('test');
    const storageKey = new VolatileStorageKey(id, '');
<<<<<<< HEAD
    const storageManager = new DirectStorageEndpointManager();
    const {loader, driverFactory} = runtime;
    const arc = new Arc({slotComposer: new SlotComposer(), loader, context: manifest, id, storageKey, storageManager, driverFactory});
=======
    const storageService = new DirectStorageEndpointManager();
    const arc = new Arc({slotComposer: new SlotComposer(), loader, context: manifest, id, storageKey, storageService});
>>>>>>> 83149f33

    const thingClass = Entity.createEntityClass(manifest.findSchemaByName('Thing'), null);
    const aStore = await arc.createStore(new SingletonType(thingClass.type), 'aStore', 'test:1');
    const bStore = await arc.createStore(new SingletonType(thingClass.type), 'bStore', 'test:2');
    const cStore = await arc.createStore(new SingletonType(thingClass.type), 'cStore', 'test:3');
    const dStore = await arc.createStore(new SingletonType(thingClass.type), 'dStore', 'test:4');
    const aHandle = await handleForStoreInfo(aStore, arc);
    const bHandle = await handleForStoreInfo(bStore, arc);
    const cHandle = await handleForStoreInfo(cStore, arc);
    const dHandle = await handleForStoreInfo(dStore, arc);

    const recipe = manifest.recipes[0];
    recipe.handles[0].mapToStorage(aStore);
    recipe.handles[1].mapToStorage(bStore);
    recipe.handles[2].mapToStorage(cStore); // These might not be needed?
    recipe.handles[3].mapToStorage(dStore); // These might not be needed?
    recipe.normalize();
    await arc.instantiate(recipe);

    await aHandle.set(new thingClass({value: 'from_a'}));
    await cHandle.set(new thingClass({value: 'from_c'}));
    await arc.idle;
    assert.deepStrictEqual(await bHandle.fetch() as {}, {value: 'from_a1'});
    assert.deepStrictEqual(await dHandle.fetch() as {}, {value: 'from_c1'});
  });

  it('required provided handles can resolve with parent 2', async () => {
    const runtime = new Runtime();
    const manifest = await runtime.parse(`
      schema Thing
        value: Text

      particle TestParticle in 'src/runtime/tests/artifacts/test-dual-input-particle.js'
        description \`particle a two required handles and two optional handles\`
        a: reads Thing
          b: writes Thing
        c: reads? Thing
          d: writes Thing

      recipe TestRecipe
        thingA: use *
        thingB: use *
        maybeThingC: use *
        maybeThingD: use *
        TestParticle
          a: reads thingA
          b: writes thingB
          c: reads maybeThingC
          d: writes maybeThingD
    `, {fileName: process.cwd() + '/input.manifest'});
    const id = ArcId.newForTest('test');
    const storageKey = new VolatileStorageKey(id, '');
<<<<<<< HEAD
    const storageManager = new DirectStorageEndpointManager();
    const {loader, driverFactory} = runtime;
    const arc = new Arc({slotComposer: new SlotComposer(), loader, context: manifest, id, storageKey, storageManager, driverFactory});
=======
    const storageService = new DirectStorageEndpointManager();
    const arc = new Arc({slotComposer: new SlotComposer(), loader, context: manifest, id, storageKey, storageService});
>>>>>>> 83149f33

    const thingClass = Entity.createEntityClass(manifest.findSchemaByName('Thing'), null);
    const aStore = await arc.createStore(new SingletonType(thingClass.type), 'aStore', 'test:1');
    const bStore = await arc.createStore(new SingletonType(thingClass.type), 'bStore', 'test:2');
    const cStore = await arc.createStore(new SingletonType(thingClass.type), 'cStore', 'test:3');
    const dStore = await arc.createStore(new SingletonType(thingClass.type), 'dStore', 'test:4');
    const aHandle = await handleForStoreInfo(aStore, arc);
    const bHandle = await handleForStoreInfo(bStore, arc);
    const cHandle = await handleForStoreInfo(cStore, arc);
    const dHandle = await handleForStoreInfo(dStore, arc);

    const recipe = manifest.recipes[0];
    recipe.handles[0].mapToStorage(aStore);
    recipe.handles[1].mapToStorage(bStore);
    recipe.handles[2].mapToStorage(cStore); // These might not be needed?
    recipe.handles[3].mapToStorage(dStore); // These might not be needed?
    recipe.normalize();
    await arc.instantiate(recipe);

    await aHandle.set(new thingClass({value: 'from_a'}));
    await cHandle.set(new thingClass({value: 'from_c'}));
    await arc.idle;
    assert.deepStrictEqual(await bHandle.fetch() as {}, {value: 'from_a1'});
    assert.deepStrictEqual(await dHandle.fetch() as {}, {value: 'from_c1'});
  });

  it('deserializing a serialized empty arc produces an empty arc', async () => {
    const runtime = new Runtime();
    const slotComposer = new SlotComposer();
    const id = Id.fromString('test');
    const storageKey = new VolatileStorageKey(id, '');
    const context = new Manifest({id});
<<<<<<< HEAD
    const storageManager = new DirectStorageEndpointManager();
    const {loader, driverFactory} = runtime;
    const arc = new Arc({slotComposer, loader, context, id, storageKey, storageManager, driverFactory});
=======
    const storageService = new DirectStorageEndpointManager();
    const arc = new Arc({slotComposer, loader, id, storageKey, context, storageService});
>>>>>>> 83149f33
    await arc.idle;

    const serialization = await arc.serialize();
    arc.dispose();

<<<<<<< HEAD
    const newArc = await Arc.deserialize({serialization, loader, slotComposer, context, fileName: 'foo.manifest', storageManager, driverFactory});
=======
    const newArc = await Arc.deserialize({serialization, loader, slotComposer, context, fileName: 'foo.manifest', storageService});
>>>>>>> 83149f33
    await newArc.idle;
    assert.strictEqual(newArc.stores.length, 0);
    assert.strictEqual(newArc.activeRecipe.toString(), `@active\n${arc.activeRecipe.toString()}`);
    assert.strictEqual(newArc.id.idTreeAsString(), 'test');
    newArc.dispose();
  });

  it('deserializing a simple serialized arc produces that arc', async () => {
    const {arc, context, recipe, Foo, Bar, loader} = await doSetup();
    let fooStore = await arc.createStore(new SingletonType(Foo.type), undefined, 'test:1');
    const fooHandle = await handleForStoreInfo(fooStore, arc);
    const fooStoreCallbacks = CallbackTracker.create(await arc.getActiveStore(fooStore), 1);
    await fooHandle.set(new Foo({value: 'a Foo'}));

    let barStore = await arc.createStore(new SingletonType(Bar.type), undefined, 'test:2', ['tag1', 'tag2']);
    const barHandle = await handleForStoreInfo(barStore, arc);

    recipe.handles[0].mapToStorage(fooStore);
    recipe.handles[1].mapToStorage(barStore);
    recipe.normalize();
    await arc.instantiate(recipe);
    await arc.idle;

    assert.deepStrictEqual(await barHandle.fetch() as {}, {value: 'a Foo1'});
    fooStoreCallbacks.verify();
    const serialization = await arc.serialize();
    arc.dispose();

<<<<<<< HEAD
    const {driverFactory, storageManager} = arc;
    const newArc = await Arc.deserialize({serialization, loader, fileName: '', slotComposer: new SlotComposer(), context, storageManager, driverFactory});
=======
    const storageService = arc.storageService;
    const newArc = await Arc.deserialize({serialization, loader, fileName: '', slotComposer: new SlotComposer(), context, storageService});
>>>>>>> 83149f33
    await newArc.idle;
    fooStore = newArc.findStoreById(fooStore.id) as StoreInfo<SingletonEntityType>;
    barStore = newArc.findStoreById(barStore.id) as StoreInfo<SingletonEntityType>;
    assert(fooStore);
    assert(barStore);
    assert.lengthOf(newArc.findStoresByType(new SingletonType(Bar.type), {tags: ['tag1']}), 1);
  });

  it('serializes immediate value handles correctly', async () => {
    const loader = new Loader(null, {
      './manifest': `
        interface HostedInterface
          reads ~a

        particle A in 'a.js'
          reader: hosts HostedInterface

        particle B in 'b.js'
          val: reads Entity {}

        recipe
          A
            reader: B
      `,
      '*': 'defineParticle(({Particle}) => class extends Particle {});',
    });

    const runtime = new Runtime({loader});
    const manifest = await runtime.parseFile('./manifest');
    const id = Id.fromString('test');
    const storageKey = new VolatileStorageKey(id, '');
<<<<<<< HEAD
    const storageManager = new DirectStorageEndpointManager();
    const {driverFactory} = runtime;
    const arc = new Arc({id, storageKey, loader, context: manifest, storageManager, driverFactory});
=======
    const storageService = new DirectStorageEndpointManager();
    const arc = new Arc({id, storageKey, loader, context: manifest, storageService});
>>>>>>> 83149f33
    const recipe = manifest.recipes[0];
    assert(recipe.normalize());
    assert(recipe.isResolved());

    await arc.instantiate(recipe);
    await arc.idle;

    const serialization = await Manifest.parse(await arc.serialize());

    assert.isEmpty(serialization.stores, 'Immediate value store should not be serialized');
    assert.deepEqual(['A', 'B'], serialization.particles.map(p => p.name),
        'Spec of a particle referenced in an immediate mode should be serialized');
    assert.deepEqual(['HostedInterface'], serialization.interfaces.map(s => s.name),
        'Hosted connection interface should be serialized');

    const recipeHCs = serialization.recipes[0].handleConnections;
    assert.lengthOf(recipeHCs, 1);
    const [connection] = recipeHCs;
    assert.strictEqual('reader', connection.name);
    assert.strictEqual('A', connection.particle.spec.name);
    assert.strictEqual('B', connection.handle.immediateValue.name);
  });

  it('registers and deregisters its own volatile storage', async () => {
    const id1 = ArcId.newForTest('test1');
    const id2 = ArcId.newForTest('test2');
    const storageKey1 = new VolatileStorageKey(id1, '');
    const storageKey2 = new VolatileStorageKey(id2, '');

    // runtime creates a default RamDisk with SimpleVolatileMemoryProvider
    const runtime = new Runtime();
    const {driverFactory} = runtime;
    assert.equal(driverFactory.providers.size, 1);

<<<<<<< HEAD
    const storageManager = new DirectStorageEndpointManager();
    const arc1 = new Arc({id: id1, storageKey: storageKey1, loader: new Loader(), context: new Manifest({id: id1}), storageManager, driverFactory});
    assert.strictEqual(driverFactory.providers.size, 2);

    const arc2 = new Arc({id: id2, storageKey: storageKey2, loader: new Loader(), context: new Manifest({id: id2}), storageManager, driverFactory});
    assert.strictEqual(driverFactory.providers.size, 3);
=======
    const storageService = new DirectStorageEndpointManager();
    const arc1 = new Arc({id: id1, storageKey: storageKey1, loader: new Loader(), context: new Manifest({id: id1}), storageService});
    assert.strictEqual(DriverFactory.providers.size, 2);

    const arc2 = new Arc({id: id2, storageKey: storageKey2, loader: new Loader(), context: new Manifest({id: id2}), storageService});
    assert.strictEqual(DriverFactory.providers.size, 3);
>>>>>>> 83149f33

    arc1.dispose();
    assert.strictEqual(driverFactory.providers.size, 2);

    arc2.dispose();
    assert.equal(driverFactory.providers.size, 1);
  });

  it('preserves create handle ids if specified', Flags.withDefaultReferenceMode(async () => {
    const loader = new Loader(null, {
      'a.js': `
        defineParticle(({Particle}) => class Noop extends Particle {});
      `
    });

    const memoryProvider = new TestVolatileMemoryProvider();
    const manifest = await Manifest.parse(`
        schema Thing
        particle MyParticle in 'a.js'
          thing: writes Thing
        recipe
          h0: create 'mything'
          MyParticle
            thing: writes h0
        `, {memoryProvider});

    const recipe = manifest.recipes[0];
    assert.isTrue(recipe.normalize());
    assert.isTrue(recipe.isResolved());

    const runtime = new Runtime({loader, context: manifest, memoryProvider});
    const arc = runtime.newArc('test0');
    await arc.instantiate(manifest.recipes[0]);
    assert.lengthOf(arc.activeRecipe.handles, 3);
    const myThingHandle = arc.activeRecipe.handles.find(h => h.id === 'mything');
    assert.isNotNull(myThingHandle);
    assert.instanceOf(myThingHandle.storageKey, ReferenceModeStorageKey);
    const refKey = myThingHandle.storageKey as ReferenceModeStorageKey;
    assert.isNotNull(arc.activeRecipe.handles.find(
        h => h.storageKey.toString() === refKey.backingKey.toString()));
    assert.isNotNull(arc.activeRecipe.handles.find(
        h => h.storageKey.toString() === refKey.storageKey.toString()));
  }));
});

describe('Arc storage migration', () => {
  afterEach(() => {
  });

  it('supports new StorageKey type', Flags.withDefaultReferenceMode(async () => {
    const {arc, Foo} = await setup(arcId => new VolatileStorageKey(arcId, ''));
    const fooStore = await arc.createStore(new SingletonType(Foo.type), undefined, 'test:1');
    assert.instanceOf(fooStore, StoreInfo);
    const activeStore = await arc.getActiveStore(fooStore);
    assert.instanceOf(activeStore, ReferenceModeStore);
    assert.instanceOf(activeStore['backingStore'], DirectStoreMuxer);
    const backingStore = activeStore['containerStore'] as DirectStore<CRDTTypeRecord>;
    assert.instanceOf(backingStore.driver, VolatileDriver);
    assert.instanceOf(activeStore['containerStore'], DirectStore);
    const directStore = activeStore['containerStore'] as DirectStore<CRDTTypeRecord>;
    assert.instanceOf(directStore.driver, VolatileDriver);
  }));

  it('sets ttl on create entities', async () => {
    const id = ArcId.newForTest('test');
    const loader = new Loader(null, {
      'ThingAdder.js': `
      defineParticle(({Particle}) => {
        return class extends Particle {
          async setHandles(handles) {
            super.setHandles(handles);
            // Add a single entity to each collection and a singleton.
            const things0Handle = this.handles.get('things0');
            const hello = new things0Handle.entityClass({name: 'hello'});
            things0Handle.add(hello);
            const things1Handle = this.handles.get('things1');
            things1Handle.add(new things1Handle.entityClass({name: 'foo'}));
            const things2Handle = this.handles.get('things2');
            things2Handle.set(new things2Handle.entityClass({name: 'bar'}));

            // wait 1s and add an additional item to things0.
            await new Promise(resolve => setTimeout(resolve, 1000));
            things0Handle.add(new things0Handle.entityClass({name: 'world'}));
            things0Handle.add(hello);
          }
        }
      });
    `});
    // TODO: add `copy` handle to recipe.
    const manifest = await Manifest.parse(`
        schema Thing
          name: Text
        particle ThingAdder in 'ThingAdder.js'
          things0: reads writes [Thing]
          things1: reads writes [Thing]
          things2: reads writes Thing
        recipe
          h0: create @ttl('3m')
          h1: create @ttl('23h')
          h2: create @ttl('2d')
          ThingAdder
            things0: h0
            things1: h1
            things2: h2
        `);
    const recipe = manifest.recipes[0];
    assert.isTrue(recipe.normalize() && recipe.isResolved());

    const runtime = new Runtime({loader, context: manifest});
    const volatileFactory = new class extends VolatileStorageKeyFactory {
      capabilities(): Capabilities {
        return Capabilities.create([Persistence.inMemory(), Ttl.any(), Queryable.any()]);
      }
    }();
    const arc = runtime.newArc('test', volatileStorageKeyPrefixForTest(), {storargeKeyFactories: [volatileFactory]});
    await arc.instantiate(recipe);
    await arc.idle;

    const getStoreByConnectionName = async (connectionName) => {
      const store = arc.findStoreById(
        arc.activeRecipe.particles[0].connections[connectionName].handle.id);
      return arc.getActiveStore(store);
    };
    const getStoreValue = (storeContents, index, expectedLength) => {
      assert.lengthOf(Object.keys(storeContents['values']), expectedLength);
      const value = Object.values(storeContents['values'])[index]['value'];
      assert.sameMembers(Object.keys(value), ['id', 'rawData', 'creationTimestamp', 'expirationTimestamp']);
      assert.isTrue(value.id.length > 0);
      return value;
    };

    const things0Store = await getStoreByConnectionName('things0');
    if (things0Store instanceof DirectStoreMuxer) {
      assert.fail('things0 store can not be a direct store muxer');
    }
    const helloThing0 = await getStoreValue(await things0Store.serializeContents(), 0, 2);
    assert.equal(helloThing0.rawData.name, 'hello');
    const worldThing0 = await getStoreValue(await things0Store.serializeContents(), 1, 2);
    assert.equal(worldThing0.rawData.name, 'world');

    // `world` entity was added 1s after `hello`.
    // This also verifies `hello` wasn't update when being re-added.
    if (worldThing0.expirationTimestamp - helloThing0.expirationTimestamp < 1000) {
      console.warn(`Flaky test: worldThing0.expirationTimestamp - helloThing0.expirationTimestamp` +
          `${worldThing0.expirationTimestamp} - ${helloThing0.expirationTimestamp} < 1000`);
    }
    assert.isTrue(worldThing0.expirationTimestamp - helloThing0.expirationTimestamp >= 1000);

    const things1Store = await getStoreByConnectionName('things1');
    if (things1Store instanceof DirectStoreMuxer) {
      assert.fail('things1 store can not be a direct store muxer');
    }
    const fooThing1 = await getStoreValue(await things1Store.serializeContents(), 0, 1);
    assert.equal(fooThing1.rawData.name, 'foo');

    const things2Store = await getStoreByConnectionName('things2');
    if (things2Store instanceof DirectStoreMuxer) {
      assert.fail('things2 store can not be a direct store muxer');
    }
    const barThing2 = await getStoreValue(await things2Store.serializeContents(), 0, 1);
    assert.equal(barThing2.rawData.name, 'bar');
    // `foo` was added at the same time as `bar`, `bar` has a >1d longer ttl than `foo`.
    assert.isTrue(barThing2.expirationTimestamp - fooThing1.expirationTimestamp >
        24 * 60 * 60 * 1000);
  });
});<|MERGE_RESOLUTION|>--- conflicted
+++ resolved
@@ -95,19 +95,10 @@
     });
 
     const runtime = new Runtime({loader});
-<<<<<<< HEAD
     runtime.context = await runtime.parseFile('./manifest');
 
     const opts = runtime.buildArcParams('test');
     const arc = new Arc(opts);
-=======
-    const manifest = await runtime.parseFile('./manifest');
-    const dataClass = Entity.createEntityClass(manifest.findSchemaByName('Data'), null);
-    const id = ArcId.fromString('test');
-    const storageKey = new VolatileStorageKey(id, 'unique');
-    const storageService = new DirectStorageEndpointManager();
-    const arc = new Arc({id, storageKey, loader, context: manifest, storageService});
->>>>>>> 83149f33
 
     const dataClass = Entity.createEntityClass(runtime.context.findSchemaByName('Data'), null);
     const varStore = await arc.createStore(new SingletonType(dataClass.type), undefined, 'test:0');
@@ -146,14 +137,10 @@
     await colHandle.clear();
     await refVarHandle.clear();
 
-<<<<<<< HEAD
-    const {context, storageManager, driverFactory} = opts;
+    const {context, storageService, driverFactory} = opts;
     debugger;
-    const arc2 = await Arc.deserialize({fileName: '', serialization, loader, context, storageManager, driverFactory});
+    const arc2 = await Arc.deserialize({fileName: '', serialization, loader, context, storageService, driverFactory});
     debugger;
-=======
-    const arc2 = await Arc.deserialize({serialization, loader, fileName: '', context: manifest, storageService});
->>>>>>> 83149f33
     const varStore2 = arc2.findStoreById(varStore.id) as StoreInfo<SingletonEntityType>;
     const colStore2 = arc2.findStoreById(colStore.id) as StoreInfo<CollectionEntityType>;
     const refVarStore2 = arc2.findStoreById(refVarStore.id) as StoreInfo<SingletonEntityType>;
@@ -274,14 +261,9 @@
 
     const id = ArcId.newForTest('test');
     const storageKey = new VolatileStorageKey(id, '');
-<<<<<<< HEAD
-    const storageManager = new DirectStorageEndpointManager();
+    const storageService = new DirectStorageEndpointManager();
     const {loader, driverFactory} = runtime;
-    const arc = new Arc({slotComposer: new SlotComposer(), loader, context: manifest, id, storageKey, storageManager, driverFactory});
-=======
-    const storageService = new DirectStorageEndpointManager();
-    const arc = new Arc({slotComposer: new SlotComposer(), loader, context: manifest, id, storageKey, storageService});
->>>>>>> 83149f33
+    const arc = new Arc({slotComposer: new SlotComposer(), loader, context: manifest, id, storageKey, storageService, driverFactory});
 
     const thingClass = Entity.createEntityClass(manifest.findSchemaByName('Thing'), null);
     const aStore = await arc.createStore(new SingletonType(thingClass.type), 'aStore', 'test:1');
@@ -398,14 +380,9 @@
 
     const id = ArcId.newForTest('test');
     const storageKey = new VolatileStorageKey(id, '');
-<<<<<<< HEAD
-    const storageManager = new DirectStorageEndpointManager();
+    const storageService = new DirectStorageEndpointManager();
     const {loader, driverFactory} = runtime;
-    const arc = new Arc({slotComposer: new SlotComposer(), loader, context: manifest, id, storageKey, storageManager, driverFactory});
-=======
-    const storageService = new DirectStorageEndpointManager();
-    const arc = new Arc({slotComposer: new SlotComposer(), loader, context: manifest, id, storageKey, storageService});
->>>>>>> 83149f33
+    const arc = new Arc({slotComposer: new SlotComposer(), loader, context: manifest, id, storageKey, storageService, driverFactory});
 
     const thingClass = Entity.createEntityClass(manifest.findSchemaByName('Thing'), null);
     const aStore = await arc.createStore(new SingletonType(thingClass.type), 'aStore', 'test:1');
@@ -458,14 +435,9 @@
       `, {fileName: process.cwd() + '/input.manifest'});
       const id = ArcId.newForTest('test');
       const storageKey = new VolatileStorageKey(id, '');
-<<<<<<< HEAD
-      const storageManager = new DirectStorageEndpointManager();
+      const storageService = new DirectStorageEndpointManager();
       const {loader, driverFactory} = runtime;
-      const arc = new Arc({slotComposer: new SlotComposer(), loader, context: manifest, id, storageKey, storageManager, driverFactory});
-=======
-      const storageService = new DirectStorageEndpointManager();
-      const arc = new Arc({slotComposer: new SlotComposer(), loader, context: manifest, id, storageKey, storageService});
->>>>>>> 83149f33
+      const arc = new Arc({slotComposer: new SlotComposer(), loader, context: manifest, id, storageKey, storageService, driverFactory});
 
       const thingClass = Entity.createEntityClass(manifest.findSchemaByName('Thing'), null);
       const aStore = await arc.createStore(new SingletonType(thingClass.type), 'aStore', 'test:1');
@@ -511,17 +483,10 @@
 
       const id = ArcId.newForTest('test');
       const storageKey = new VolatileStorageKey(id, '');
-<<<<<<< HEAD
-      const storageManager = new DirectStorageEndpointManager();
+      const storageService = new DirectStorageEndpointManager();
       const slotComposer = new SlotComposer();
       const {loader, driverFactory} = runtime;
-      const arc = new Arc({loader, context, id, storageKey, storageManager, slotComposer, driverFactory});
-=======
-      const storageService = new DirectStorageEndpointManager();
-      const loader = runtime.loader;
-      const slotComposer = new SlotComposer();
-      const arc = new Arc({loader, context, id, storageKey, storageService, slotComposer});
->>>>>>> 83149f33
+      const arc = new Arc({loader, context, id, storageKey, storageService, slotComposer, driverFactory});
 
       const thingClass = Entity.createEntityClass(context.findSchemaByName('Thing'), null);
       const aStore = await arc.createStore(new SingletonType(thingClass.type), 'aStore', 'test:1');
@@ -565,14 +530,9 @@
     `, {fileName: process.cwd() + '/input.manifest'});
     const id = ArcId.newForTest('test');
     const storageKey = new VolatileStorageKey(id, '');
-<<<<<<< HEAD
-    const storageManager = new DirectStorageEndpointManager();
+    const storageService = new DirectStorageEndpointManager();
     const {loader, driverFactory} = runtime;
-    const arc = new Arc({slotComposer: new SlotComposer(), loader, context: manifest, id, storageKey, storageManager, driverFactory});
-=======
-    const storageService = new DirectStorageEndpointManager();
-    const arc = new Arc({slotComposer: new SlotComposer(), loader, context: manifest, id, storageKey, storageService});
->>>>>>> 83149f33
+    const arc = new Arc({slotComposer: new SlotComposer(), loader, context: manifest, id, storageKey, storageService, driverFactory});
 
     const thingClass = Entity.createEntityClass(manifest.findSchemaByName('Thing'), null);
     const aStore = await arc.createStore(new SingletonType(thingClass.type), 'aStore', 'test:1');
@@ -627,14 +587,9 @@
       `, {fileName: process.cwd() + '/input.manifest'});
       const id = ArcId.newForTest('test');
       const storageKey = new VolatileStorageKey(id, '');
-<<<<<<< HEAD
-      const storageManager = new DirectStorageEndpointManager();
+      const storageService = new DirectStorageEndpointManager();
       const {loader, driverFactory} = runtime;
-      const arc = new Arc({slotComposer: new SlotComposer(), loader, context: manifest, id, storageKey, storageManager, driverFactory});
-=======
-      const storageService = new DirectStorageEndpointManager();
-      const arc = new Arc({slotComposer: new SlotComposer(), loader, context: manifest, id, storageKey, storageService});
->>>>>>> 83149f33
+      const arc = new Arc({slotComposer: new SlotComposer(), loader, context: manifest, id, storageKey, storageService, driverFactory});
 
       const thingClass = Entity.createEntityClass(manifest.findSchemaByName('Thing'), null);
       const aStore = await arc.createStore(new SingletonType(thingClass.type), 'aStore', 'test:1');
@@ -679,14 +634,9 @@
     `, {fileName: process.cwd() + '/input.manifest'});
     const id = ArcId.newForTest('test');
     const storageKey = new VolatileStorageKey(id, '');
-<<<<<<< HEAD
-    const storageManager = new DirectStorageEndpointManager();
+    const storageService = new DirectStorageEndpointManager();
     const {loader, driverFactory} = runtime;
-    const arc = new Arc({slotComposer: new SlotComposer(), loader, context: manifest, id, storageKey, storageManager, driverFactory});
-=======
-    const storageService = new DirectStorageEndpointManager();
-    const arc = new Arc({slotComposer: new SlotComposer(), loader, context: manifest, id, storageKey, storageService});
->>>>>>> 83149f33
+    const arc = new Arc({slotComposer: new SlotComposer(), loader, context: manifest, id, storageKey, storageService, driverFactory});
 
     const thingClass = Entity.createEntityClass(manifest.findSchemaByName('Thing'), null);
     const aStore = await arc.createStore(new SingletonType(thingClass.type), 'aStore', 'test:1');
@@ -739,14 +689,9 @@
     `, {fileName: process.cwd() + '/input.manifest'});
     const id = ArcId.newForTest('test');
     const storageKey = new VolatileStorageKey(id, '');
-<<<<<<< HEAD
-    const storageManager = new DirectStorageEndpointManager();
+    const storageService = new DirectStorageEndpointManager();
     const {loader, driverFactory} = runtime;
-    const arc = new Arc({slotComposer: new SlotComposer(), loader, context: manifest, id, storageKey, storageManager, driverFactory});
-=======
-    const storageService = new DirectStorageEndpointManager();
-    const arc = new Arc({slotComposer: new SlotComposer(), loader, context: manifest, id, storageKey, storageService});
->>>>>>> 83149f33
+    const arc = new Arc({slotComposer: new SlotComposer(), loader, context: manifest, id, storageKey, storageService, driverFactory});
 
     const thingClass = Entity.createEntityClass(manifest.findSchemaByName('Thing'), null);
     const aStore = await arc.createStore(new SingletonType(thingClass.type), 'aStore', 'test:1');
@@ -779,24 +724,15 @@
     const id = Id.fromString('test');
     const storageKey = new VolatileStorageKey(id, '');
     const context = new Manifest({id});
-<<<<<<< HEAD
-    const storageManager = new DirectStorageEndpointManager();
+    const storageService = new DirectStorageEndpointManager();
     const {loader, driverFactory} = runtime;
-    const arc = new Arc({slotComposer, loader, context, id, storageKey, storageManager, driverFactory});
-=======
-    const storageService = new DirectStorageEndpointManager();
-    const arc = new Arc({slotComposer, loader, id, storageKey, context, storageService});
->>>>>>> 83149f33
+    const arc = new Arc({slotComposer, loader, context, id, storageKey, storageService, driverFactory});
     await arc.idle;
 
     const serialization = await arc.serialize();
     arc.dispose();
 
-<<<<<<< HEAD
-    const newArc = await Arc.deserialize({serialization, loader, slotComposer, context, fileName: 'foo.manifest', storageManager, driverFactory});
-=======
-    const newArc = await Arc.deserialize({serialization, loader, slotComposer, context, fileName: 'foo.manifest', storageService});
->>>>>>> 83149f33
+    const newArc = await Arc.deserialize({serialization, loader, slotComposer, context, fileName: 'foo.manifest', storageService, driverFactory});
     await newArc.idle;
     assert.strictEqual(newArc.stores.length, 0);
     assert.strictEqual(newArc.activeRecipe.toString(), `@active\n${arc.activeRecipe.toString()}`);
@@ -825,13 +761,8 @@
     const serialization = await arc.serialize();
     arc.dispose();
 
-<<<<<<< HEAD
-    const {driverFactory, storageManager} = arc;
-    const newArc = await Arc.deserialize({serialization, loader, fileName: '', slotComposer: new SlotComposer(), context, storageManager, driverFactory});
-=======
-    const storageService = arc.storageService;
-    const newArc = await Arc.deserialize({serialization, loader, fileName: '', slotComposer: new SlotComposer(), context, storageService});
->>>>>>> 83149f33
+    const {driverFactory, storageService} = arc;
+    const newArc = await Arc.deserialize({serialization, loader, fileName: '', slotComposer: new SlotComposer(), context, storageService, driverFactory});
     await newArc.idle;
     fooStore = newArc.findStoreById(fooStore.id) as StoreInfo<SingletonEntityType>;
     barStore = newArc.findStoreById(barStore.id) as StoreInfo<SingletonEntityType>;
@@ -861,16 +792,11 @@
 
     const runtime = new Runtime({loader});
     const manifest = await runtime.parseFile('./manifest');
+    const {driverFactory} = runtime;
     const id = Id.fromString('test');
     const storageKey = new VolatileStorageKey(id, '');
-<<<<<<< HEAD
-    const storageManager = new DirectStorageEndpointManager();
-    const {driverFactory} = runtime;
-    const arc = new Arc({id, storageKey, loader, context: manifest, storageManager, driverFactory});
-=======
     const storageService = new DirectStorageEndpointManager();
-    const arc = new Arc({id, storageKey, loader, context: manifest, storageService});
->>>>>>> 83149f33
+    const arc = new Arc({id, storageKey, loader, context: manifest, storageService, driverFactory});
     const recipe = manifest.recipes[0];
     assert(recipe.normalize());
     assert(recipe.isResolved());
@@ -905,21 +831,12 @@
     const {driverFactory} = runtime;
     assert.equal(driverFactory.providers.size, 1);
 
-<<<<<<< HEAD
-    const storageManager = new DirectStorageEndpointManager();
-    const arc1 = new Arc({id: id1, storageKey: storageKey1, loader: new Loader(), context: new Manifest({id: id1}), storageManager, driverFactory});
+    const storageService = new DirectStorageEndpointManager();
+    const arc1 = new Arc({id: id1, storageKey: storageKey1, loader: new Loader(), context: new Manifest({id: id1}), storageService, driverFactory});
     assert.strictEqual(driverFactory.providers.size, 2);
 
-    const arc2 = new Arc({id: id2, storageKey: storageKey2, loader: new Loader(), context: new Manifest({id: id2}), storageManager, driverFactory});
+    const arc2 = new Arc({id: id2, storageKey: storageKey2, loader: new Loader(), context: new Manifest({id: id2}), storageService, driverFactory});
     assert.strictEqual(driverFactory.providers.size, 3);
-=======
-    const storageService = new DirectStorageEndpointManager();
-    const arc1 = new Arc({id: id1, storageKey: storageKey1, loader: new Loader(), context: new Manifest({id: id1}), storageService});
-    assert.strictEqual(DriverFactory.providers.size, 2);
-
-    const arc2 = new Arc({id: id2, storageKey: storageKey2, loader: new Loader(), context: new Manifest({id: id2}), storageService});
-    assert.strictEqual(DriverFactory.providers.size, 3);
->>>>>>> 83149f33
 
     arc1.dispose();
     assert.strictEqual(driverFactory.providers.size, 2);
