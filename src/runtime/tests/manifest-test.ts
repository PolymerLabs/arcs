--- conflicted
+++ resolved
@@ -1527,17 +1527,13 @@
     });
     const manifest = await Manifest.load('the.manifest', loader);
     const recipe = manifest.recipes[0];
-<<<<<<< HEAD
     if (Flags.useNewStorageStack) {
       assert.deepEqual(recipe.toString(), `recipe\n  myStore: map '!manifest:the.manifest:store0:${await digest(entitySource)}'`);
     } else {
       assert.deepEqual(recipe.toString(), 'recipe\n  myStore: map \'!manifest:the.manifest:store0:97d170e1550eee4afc0af065b78cda302a97674c\'');
     }
   }));
-=======
-    assert.deepEqual(recipe.toString(), 'recipe\n  myStore: map \'!manifest:the.manifest:store0:97d170e1550eee4afc0af065b78cda302a97674c\'');
-  });
->>>>>>> a4cc0f87
+
   it('has prettyish syntax errors', async () => {
     try {
       await Manifest.parse('recipe ?', {fileName: 'bad-file'});
