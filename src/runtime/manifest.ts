--- conflicted
+++ resolved
@@ -13,21 +13,9 @@
 import {digest} from '../platform/digest-web.js';
 
 import {Id, IdGenerator} from './id.js';
-import {
-  BigCollectionType,
-  CollectionType,
-  EntityType,
-  HandleConnection as InterfaceInfoHandleConnection,
-  InterfaceInfo,
-  InterfaceType,
-  ReferenceType,
-  SingletonType,
-  Slot as InterfaceInfoSlot,
-  SlotType,
-  Type,
-  TypeVariable
-} from './type.js';
-import {Dictionary, Runnable} from './hot.js';
+import {HandleConnection as InterfaceInfoHandleConnection} from './type.js';
+import {Slot as InterfaceInfoSlot} from './type.js';
+import {Runnable} from './hot.js';
 import {Loader} from '../platform/loader.js';
 import {ManifestMeta} from './manifest-meta.js';
 import * as AstNode from './manifest-ast-nodes.js';
@@ -45,12 +33,9 @@
 import {TypeChecker} from './recipe/type-checker.js';
 import {Ttl} from './recipe/ttl.js';
 import {Schema} from './schema.js';
-<<<<<<< HEAD
-=======
 import {BigCollectionType, CollectionType, EntityType, InterfaceInfo, InterfaceType,
         ReferenceType, SlotType, Type, TypeVariable, SingletonType, TupleType} from './type.js';
 import {Dictionary} from './hot.js';
->>>>>>> 1dc22390
 import {ClaimIsTag} from './particle-claim.js';
 import {UnifiedStore} from './storageNG/unified-store.js';
 import {Store} from './storageNG/store.js';
