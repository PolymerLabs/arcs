--- conflicted
+++ resolved
@@ -175,11 +175,7 @@
   }
   get allHandles() {
     // TODO(#4820) Update `reduce` to use flatMap
-<<<<<<< HEAD
-    return [...new Set(this._findAll(manifest => manifest._recipes.reduce((acc, x) => acc.concat(x.handles), [])))];
-=======
     return this.allRecipes.reduce((acc, x) => acc.concat(x.handles), []);
->>>>>>> ddcf3368
   }
   get activeRecipe() {
     return this._recipes.find(recipe => recipe.annotation === 'active');
@@ -316,11 +312,7 @@
       return tags.filter(tag => !manifest.storeTags.get(store).includes(tag)).length === 0;
     }
     const stores = [...this._findAll(manifest =>
-<<<<<<< HEAD
-      manifest._stores.filter(store => this._typePredicate(store, type, subtype) && tagPredicate(manifest, store)))];
-=======
       manifest._stores.filter(store => this.typesMatch(store, type, subtype) && tagPredicate(manifest, store)))];
->>>>>>> ddcf3368
 
     // Quick check that a new handle can fulfill the type contract.
     // Rewrite of this method tracked by https://github.com/PolymerLabs/arcs/issues/1636.
@@ -331,18 +323,6 @@
     const tags = options.tags || [];
     const subtype = options.subtype || false;
     const fates = options.fates || [];
-<<<<<<< HEAD
-    function tagPredicate(handle: Handle) {
-      return tags.filter(tag => !handle.tags.includes(tag)).length === 0;
-    }
-    function fatePredicate(handle: Handle) {
-      return fates === [] || fates.includes(handle.fate);
-    }
-    // TODO(#4820) Update `reduce` to use flatMap
-    return [...this._findAll(manifest => manifest._recipes
-      .reduce((acc, r) => acc.concat(r.handles), [])
-      .filter(h => this._typePredicate(h, type, subtype) && tagPredicate(h) && fatePredicate(h)))];
-=======
     function hasAllTags(handle: Handle) {
       return tags.every(tag => handle.tags.includes(tag));
     }
@@ -353,7 +333,6 @@
     return [...this.allRecipes
       .reduce((acc, r) => acc.concat(r.handles), [])
       .filter(h => this.typesMatch(h, type, subtype) && hasAllTags(h) && matchesFate(h))];
->>>>>>> ddcf3368
   }
   findHandlesById(id: string): Handle[] {
     return this.allHandles.filter(h => h.id === id);
@@ -364,11 +343,7 @@
   findRecipesByVerb(verb: string) {
     return [...this._findAll(manifest => manifest._recipes.filter(recipe => recipe.verbs.includes(verb)))];
   }
-<<<<<<< HEAD
-  _typePredicate(candidate: {type: Type}, type: Type, checkSubtype: boolean) {
-=======
   private typesMatch(candidate: {type: Type}, type: Type, checkSubtype: boolean) {
->>>>>>> ddcf3368
     const resolvedType = type.resolvedType();
     if (!resolvedType.isResolved()) {
       return (type instanceof CollectionType) === (candidate.type instanceof CollectionType) &&
