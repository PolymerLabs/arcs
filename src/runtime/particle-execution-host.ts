--- conflicted
+++ resolved
@@ -18,12 +18,8 @@
 import {Particle} from './recipe/particle.js';
 import {RecipeResolver} from './recipe/recipe-resolver.js';
 import {SlotComposer} from './slot-composer.js';
-<<<<<<< HEAD
 import {Content} from './slot-consumer.js';
-import {StorageProviderBase} from './storage/storage-provider-base.js';
-=======
 import {BigCollectionStorageProvider, CollectionStorageProvider, StorageProviderBase, VariableStorageProvider} from './storage/storage-provider-base.js';
->>>>>>> b4ae41cd
 import {Type} from './type.js';
 
 export type StartRenderOptions = {
@@ -78,13 +74,7 @@
       }
 
       async onHandleGet(handle: StorageProviderBase, callback: number): Promise<void> {
-<<<<<<< HEAD
-        // TODO(shans): fix typing once we have types for Singleton/Collection/etc
-        // tslint:disable-next-line: no-any
-        const data = await (handle as any).get();
-=======
         const data = await (handle as VariableStorageProvider).get();
->>>>>>> b4ae41cd
         this.SimpleCallback(callback, data);
       }
 
