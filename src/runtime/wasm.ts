/**
 * @license
 * Copyright (c) 2019 Google Inc. All rights reserved.
 * This code may only be used under the BSD style license found at
 * http://polymer.github.io/LICENSE.txt
 * Code distributed by Google as part of this project is also
 * subject to an additional IP rights grant found at
 * http://polymer.github.io/PATENTS.txt
 */

import {assert} from '../platform/assert-web.js';
import {Schema} from './schema.js';
import {Entity, EntityRawData} from './entity.js';
import {Reference} from './reference.js';
import {ReferenceType} from './type.js';
import {Storable} from './handle.js';
import {Particle} from './particle.js';
import {Handle, Singleton, Collection} from './handle.js';
import {Content} from './slot-consumer.js';
import {Dictionary} from './hot.js';
import {Loader} from './loader.js';
import {PECInnerPort} from './api-channel.js';
import {UserException} from './arc-exceptions.js';
import {ParticleExecutionContext} from './particle-execution-context.js';

// Encodes/decodes the wire format for transferring entities over the wasm boundary.
// Note that entities must have an id before serializing for use in a wasm particle.
//
//  <singleton> = <id-length>:<id>|<name>:<value>|<name>:<value>| ... |
//  <value> depends on the field type:
//    Text       <name>:T<length>:<text>
//    URL        <name>:U<length>:<text>
//    Number     <name>:N<number>:
//    Boolean    <name>:B<zero-or-one>
//
//  <collection> = <num-entities>:<length>:<encoded><length>:<encoded> ...
//
//  <reference> = <length>:<id>|<length>:<storage-key>|
//
// Examples:
//   Singleton:   4:id05|txt:T3:abc|lnk:U10:http://def|num:N37:|flg:B1|
//   Collection:  3:29:4:id12|txt:T4:qwer|num:N9.2:|18:6:id2670|num:N-7:|15:5:id501|flg:B0|
//   Reference:   5:id461|65:volatile://!684596363489092:example^^volatile-Result {Text value}|
//
// The encoder classes also support a "Dictionary" format of key:value string pairs:
//   <size>:<key-len>:<key><value-len>:<value><key-len>:<key><value-len>:<value>...
export class EntityPackager {
  private encoder: StringEncoder;
  private decoder: StringDecoder;

  constructor(handle: Handle) {
    const schema = handle.entityClass.schema;
    assert(schema.names.length > 0, 'At least one schema name is required for entity packaging');

    let refType: ReferenceType = null;
    if (handle.type instanceof ReferenceType) {
      refType = handle.type;
    } else if (handle.type.getContainedType() instanceof ReferenceType) {
      refType = handle.type.getContainedType() as ReferenceType;
    }

    this.encoder = new StringEncoder(schema);
    this.decoder = new StringDecoder(schema, refType, handle.storage.pec);
  }

  encodeSingleton(entity: Entity): string {
    return this.encoder.encodeSingleton(entity);
  }

  encodeCollection(entities: Entity[]): string {
    return this.encoder.encodeCollection(entities);
  }

  decodeSingleton(str: string): Storable {
    return this.decoder.decodeSingleton(str);
  }
}

function encodeStr(str: string) {
  return str.length + ':' + str;
}

class StringEncoder {
  constructor(readonly schema: Schema) {}

  encodeSingleton(entity: Entity): string {
    if (entity instanceof Reference) {
      const {id, storageKey} = entity.dataClone();
      return encodeStr(id) + '|' + encodeStr(storageKey) + '|';
    } else {
      const id = Entity.id(entity);
      let encoded = encodeStr(id) + '|';
      for (const [name, value] of Object.entries(entity)) {
        encoded += this.encodeField(this.schema.fields[name], name, value);
      }
      return encoded;
    }
  }

  encodeCollection(entities: Entity[]): string {
    let encoded = entities.length + ':';
    for (const entity of entities) {
      encoded += encodeStr(this.encodeSingleton(entity));
    }
    return encoded;
  }

  static encodeDictionary(dict: Dictionary<string>): string {
    const entries = Object.entries(dict);
    let encoded = entries.length + ':';
    for (const [key, value] of entries) {
      encoded += encodeStr(key) + encodeStr(value);
    }
    return encoded;
  }

  private encodeField(field, name, value) {
    switch (field.kind) {
      case 'schema-primitive':
        return name + ':' + field.type.substr(0, 1) + this.encodeValue(field.type, value) + '|';

      case 'schema-collection':
      case 'schema-union':
      case 'schema-tuple':
      case 'schema-reference':
        throw new Error(`'${field.kind}' not yet supported for entity packaging`);

      default:
        throw new Error(`Unknown field kind '${field.kind}' in schema`);
    }
  }

  private encodeValue(type, value)  {
    switch (type) {
      case 'Text':
      case 'URL':
        return encodeStr(value);

      case 'Number':
        return value + ':';

      case 'Boolean':
        return (value ? '1' : '0');

      case 'Bytes':
      case 'Object':
        throw new Error(`'${type}' not yet supported for entity packaging`);

      default:
        throw new Error(`Unknown primitive value type '${type}' in schema`);
    }
  }
}

class StringDecoder {
  str: string;
  constructor(readonly schema: Schema = null,
              readonly referenceType: ReferenceType = null,
              readonly pec: ParticleExecutionContext = null) {}

  decodeSingleton(str: string): Storable {
    this.str = str;
    const len = Number(this.upTo(':'));
    const id = this.chomp(len);
    this.validate('|');

    if (this.referenceType) {
      const keyLen = Number(this.upTo(':'));
      const storageKey = this.chomp(keyLen);
      this.validate('|');
      return new Reference({id, storageKey}, this.referenceType, this.pec);
    } else {
      const data = {};
      while (this.str.length > 0) {
        const name = this.upTo(':');
        const typeChar = this.chomp(1);
        data[name] = this.decodeValue(typeChar);
        this.validate('|');
      }
      const entity = new (this.schema.entityClass())(data);
      if (id !== '') {
        Entity.identify(entity, id);
      }
      return entity;
    }
  }

  decodeDictionary(str: string): Dictionary<string> {
    this.str = str;
    const dict = {};
    let num = Number(this.upTo(':'));
    while (num--) {
      const klen = Number(this.upTo(':'));
      const key = this.chomp(klen);
      const vlen = Number(this.upTo(':'));
      dict[key] = this.chomp(vlen);
    }
    return dict;
  }

  private upTo(char) {
    const i = this.str.indexOf(char);
    if (i < 0) {
      throw new Error(`Packaged entity decoding fail: expected '${char}' separator in '${this.str}'`);
    }
    const token = this.str.slice(0, i);
    this.str = this.str.slice(i + 1);
    return token;
  }

  private chomp(len) {
    if (len > this.str.length) {
      throw new Error(`Packaged entity decoding fail: expected '${len}' chars to remain in '${this.str}'`);
    }
    const token = this.str.slice(0, len);
    this.str = this.str.slice(len);
    return token;
  }

  private validate(token) {
    if (this.chomp(token.length) !== token) {
      throw new Error(`Packaged entity decoding fail: expected '${token}' at start of '${this.str}'`);
    }
  }

  private decodeValue(typeChar) {
    switch (typeChar) {
      case 'T':
      case 'U': {
        const len = Number(this.upTo(':'));
        return this.chomp(len);
      }

      case 'N':
        return Number(this.upTo(':'));

      case 'B':
        return Boolean(this.chomp(1) === '1');

      default:
        throw new Error(`Packaged entity decoding fail: unknown or unsupported primitive value type '${typeChar}'`);
    }
  }
}

/**
 * Per-language platform environment and startup specializations for Emscripten and Kotlin.
 */
interface WasmDriver {
  /**
   * Adds required import functions into env for a given language runtime and initializes
   * any fields needed on the wasm container, such as memory, tables, etc.
   */
  configureEnvironment(module: WebAssembly.Module, container: WasmContainer, env: {});

  /**
   * Initializes the instantiated WebAssembly, runs any startup lifecycle, and if this
   * runtime manages its own memory initialization, initializes the heap pointers.
   */
  initializeInstance(container: WasmContainer, instance: WebAssembly.Instance);
}

class EmscriptenWasmDriver implements WasmDriver {
  private readonly cfg: {memSize: number, tableSize: number, globalBase: number, dynamicBase: number, dynamictopPtr: number};

  // Records file and line for console logging in C++. This is set by the console/error macros in
  // arcs.h and used immediately in the following printf call (implemented by sysWritev() below).
  private logInfo: [string, number]|null = null;

  constructor(customSection: ArrayBuffer) {
    // Wasm modules built by emscripten require some external memory configuration by the caller,
    // which is usually built into the glue code generated alongside the module. We're not using
    // the glue code, but if we set the EMIT_EMSCRIPTEN_METADATA flag when building, emscripten
    // will provide a custom section in the module itself with the required values.
    const METADATA_SIZE = 11;
    const METADATA_MAJOR = 0;
    const METADATA_MINOR = 2;
    const ABI_MAJOR = 0;
    const ABI_MINOR = 4;

    // The logic for reading metadata values here was copied from the emscripten source.
    const buffer = new Uint8Array(customSection);
    const metadata: number[] = [];
    let offset = 0;
    while (offset < buffer.byteLength) {
      let result = 0;
      let shift = 0;
      while (1) {
        const byte = buffer[offset++];
        result |= (byte & 0x7f) << shift;
        if (!(byte & 0x80)) {
          break;
        }
        shift += 7;
      }
      metadata.push(result);
    }

    // The specifics of the section are not published anywhere official (yet). The values here
    // correspond to emscripten version 1.38.42:
    //   https://github.com/emscripten-core/emscripten/blob/1.38.42/tools/shared.py#L3051
    if (metadata.length < 4) {
      throw new Error(`emscripten metadata section should have at least 4 values; ` +
                      `got ${metadata.length}`);
    }
    if (metadata[0] !== METADATA_MAJOR || metadata[1] !== METADATA_MINOR) {
      throw new Error(`emscripten metadata version should be ${METADATA_MAJOR}.${METADATA_MINOR}; ` +
                      `got ${metadata[0]}.${metadata[1]}`);
    }
    if (metadata[2] !== ABI_MAJOR || metadata[3] !== ABI_MINOR) {
      throw new Error(`emscripten ABI version should be ${ABI_MAJOR}.${ABI_MINOR}; ` +
                      `got ${metadata[2]}.${metadata[3]}`);
    }
    if (metadata.length !== METADATA_SIZE) {
      throw new Error(`emscripten metadata section should have ${METADATA_SIZE} values; ` +
                      `got ${metadata.length}`);
    }

    // metadata[4] is 'Settings.WASM_BACKEND'; whether the binary is from wasm backend or fastcomp.
    // metadata[10] is 'tempdoublePtr'; appears to be related to pthreads and is not used here.
    this.cfg = {
      memSize: metadata[5],
      tableSize: metadata[6],
      globalBase: metadata[7],
      dynamicBase: metadata[8],
      dynamictopPtr: metadata[9],
    };
  }

  configureEnvironment(module: WebAssembly.Module, container: WasmContainer, env: {}) {
    container.memory = new WebAssembly.Memory({initial: this.cfg.memSize, maximum: this.cfg.memSize});
    container.heapU8 = new Uint8Array(container.memory.buffer);
    container.heap32 = new Int32Array(container.memory.buffer);

    // We need to poke the address of the heap base into the memory buffer prior to instantiating.
    container.heap32[this.cfg.dynamictopPtr >> 2] = this.cfg.dynamicBase;

    Object.assign(env, {
      // Memory setup
      memory: container.memory,
      __memory_base: this.cfg.globalBase,
      table: new WebAssembly.Table({initial: this.cfg.tableSize, maximum: this.cfg.tableSize, element: 'anyfunc'}),
      __table_base: 0,
      DYNAMICTOP_PTR: this.cfg.dynamictopPtr,

      // Heap management
      _emscripten_get_heap_size: () => container.heapU8.length,  // Matches emscripten glue js
      _emscripten_resize_heap: (size) => false,  // TODO
      _emscripten_memcpy_big: (dst, src, num) => container.heapU8.set(container.heapU8.subarray(src, src + num), dst),

      // Error handling
      _systemError: (msg) => { throw new Error(container.read(msg)); },
      abortOnCannotGrowMemory: (size)  => { throw new Error(`abortOnCannotGrowMemory(${size})`); },

      // Logging
      _setLogInfo: (file, line) => this.logInfo = [container.read(file), line],
      ___syscall146: (which, varargs) => this.sysWritev(container, which, varargs),
    });
  }

  initializeInstance(container: WasmContainer, instance: WebAssembly.Instance) {
    // Emscripten doesn't need main() invoked
  }

  // C++ printf support cribbed from emscripten glue js - currently only supports ASCII
  sysWritev(container, which, varargs) {
    const get = () => {
      varargs += 4;
      return container.heap32[(((varargs)-(4))>>2)];
    };

    const output = (get() === 1) ? console.log : console.error;
    const iov = get();
    const iovcnt = get();

    // TODO: does this need to be persistent across calls? (i.e. due to write buffering)
    let str = this.logInfo ? `[${this.logInfo[0]}:${this.logInfo[1]}] ` : '';
    let ret = 0;
    for (let i = 0; i < iovcnt; i++) {
      const ptr = container.heap32[(((iov)+(i*8))>>2)];
      const len = container.heap32[(((iov)+(i*8 + 4))>>2)];
      for (let j = 0; j < len; j++) {
        const curr = container.heapU8[ptr+j];
        if (curr === 0 || curr === 10) {  // NUL or \n
          output(str);
          str = '';
        } else {
          str += String.fromCharCode(curr);
        }
      }
      ret += len;
    }
    this.logInfo = null;
    return ret;
  }
}

class KotlinWasmDriver implements WasmDriver {
  configureEnvironment(module: WebAssembly.Module, container: WasmContainer, env: {}) {
    Object.assign(env, {
      // These two are used by launcher.cpp
      Konan_js_arg_size: (index) => 1,
      Konan_js_fetch_arg: (index, ptr) => 'dummyArg',

      // These two are imported, but never used
      Konan_js_allocateArena: (array) => {},
      Konan_js_freeArena: (arenaIndex) => {},

      // These two are used by logging functions
      write: (ptr) => console.log(container.read(ptr)),
      flush: () => {},

      // Apparently used by Kotlin Memory management
      Konan_notify_memory_grow: () => this.updateMemoryViews(container),

      // Kotlin's own glue for abort and exit
      Konan_abort: (pointer) => { throw new Error('Konan_abort(' + container.read(pointer) + ')'); },
      Konan_exit: (status) => {},

      // Needed by some code that tries to get the current time in it's runtime
      Konan_date_now: (pointer) => {
        const now = Date.now();
        const high = Math.floor(now / 0xffffffff);
        const low = Math.floor(now % 0xffffffff);
        container.heap32[pointer] = low;
        container.heap32[pointer + 1] = high;
      },
    });
  }

  // Kotlin manages its own heap construction, as well as tables.
  initializeInstance(container: WasmContainer, instance: WebAssembly.Instance) {
    this.updateMemoryViews(container);
    // Kotlin main() must be invoked before everything else.
    instance.exports.Konan_js_main(1, 0);
  }

  updateMemoryViews(container: WasmContainer) {
    container.memory = container.exports.memory;
    container.heapU8 = new Uint8Array(container.memory.buffer);
    container.heap32 = new Int32Array(container.memory.buffer);
  }
}

type WasmAddress = number;

// Holds an instance of a running wasm module, which may contain multiple particles.
export class WasmContainer {
  loader: Loader;
  apiPort: PECInnerPort;
  memory: WebAssembly.Memory;
  heapU8: Uint8Array;
  heap32: Int32Array;
  wasm: WebAssembly.Instance;
  // tslint:disable-next-line: no-any
  exports: any;
  particleMap = new Map<WasmAddress, WasmParticle>();

  constructor(loader: Loader, apiPort: PECInnerPort) {
    this.loader = loader;
    this.apiPort = apiPort;
  }

  async initialize(buffer: ArrayBuffer) {
    // TODO: vet the imports/exports on 'module'
    // TODO: use compileStreaming? requires passing the fetch() Response, not its ArrayBuffer
    const module = await WebAssembly.compile(buffer);
    const driver = this.driverForModule(module);

    // Shared ENV between Emscripten and Kotlin
    const env = {
      abort: () => { throw new Error('Abort!'); },

      // Inner particle API
      // TODO: guard against null/empty args from the wasm side
      _singletonSet: (p, handle, entity) => this.getParticle(p).singletonSet(handle, entity),
      _singletonClear: (p, handle) => this.getParticle(p).singletonClear(handle),
      _collectionStore: (p, handle, entity) => this.getParticle(p).collectionStore(handle, entity),
      _collectionRemove: (p, handle, entity) => this.getParticle(p).collectionRemove(handle, entity),
      _collectionClear: (p, handle) => this.getParticle(p).collectionClear(handle),
<<<<<<< HEAD
      _onRenderOutput: (p, template, model) => this.getParticle(p).onRenderOutput(template, model),
=======
      _dereference: (p, handle, refId, continuationId) => this.getParticle(p).dereference(handle, refId, continuationId),
>>>>>>> 5c1ea786
      _render: (p, slotName, template, model) => this.getParticle(p).renderImpl(slotName, template, model),
      _serviceRequest: (p, call, args, tag) => this.getParticle(p).serviceRequest(call, args, tag),
      _resolveUrl: (url) => this.resolve(url),
    };

    driver.configureEnvironment(module, this, env);

    const global = {'NaN': NaN, 'Infinity': Infinity};

    this.wasm = await WebAssembly.instantiate(module, {env, global});
    this.exports = this.wasm.exports;
    driver.initializeInstance(this, this.wasm);
  }

  private driverForModule(module: WebAssembly.Module): WasmDriver {
    const customSections = WebAssembly.Module.customSections(module, 'emscripten_metadata');
    if (customSections.length === 1) {
      return new EmscriptenWasmDriver(customSections[0]);
    }
    return new KotlinWasmDriver();
  }

  private getParticle(innerParticle: WasmAddress): WasmParticle {
    return this.particleMap.get(innerParticle);
  }

  register(particle: WasmParticle, innerParticle: WasmAddress) {
    this.particleMap.set(innerParticle, particle);
  }

  // Allocates memory in the wasm container; the calling particle is responsible for freeing.
  resolve(urlPtr: WasmAddress): WasmAddress {
    return this.store(this.loader.resolve(this.read(urlPtr)));
  }

  // Allocates memory in the wasm container.
  store(str: string): WasmAddress {
    const p = this.exports._malloc(str.length + 1);
    for (let i = 0; i < str.length; i++) {
      this.heapU8[p + i] = str.charCodeAt(i);
    }
    this.heapU8[p + str.length] = 0;
    return p;
  }

  // Convenience function for freeing one or more wasm memory allocations. Null pointers are ignored.
  free(...ptrs: WasmAddress[]) {
    ptrs.forEach(p => p && this.exports._free(p));
  }

  // Currently only supports ASCII. TODO: unicode
  read(idx: WasmAddress): string {
    let str = '';
    while (idx < this.heapU8.length && this.heapU8[idx] !== 0) {
      str += String.fromCharCode(this.heapU8[idx++]);
    }
    return str;
  }
}

// Creates and interfaces to a particle inside a WasmContainer's module.
export class WasmParticle extends Particle {
  private id: string;
  private container: WasmContainer;
  // tslint:disable-next-line: no-any
  private exports: any;
  private innerParticle: WasmAddress;
  private handleMap = new Map<Handle, WasmAddress>();
  private revHandleMap = new Map<WasmAddress, Handle>();
  private converters = new Map<Handle, EntityPackager>();

  constructor(id: string, container: WasmContainer) {
    super();
    this.id = id;
    this.container = container;
    this.exports = container.exports;

    const fn = `_new${this.spec.name}`;
    if (!(fn in this.exports)) {
      throw new Error(`wasm module does not export instantiator function '${fn}' for particle '${this.spec.name}'`);
    }
    this.innerParticle = this.exports[fn]();
    this.container.register(this, this.innerParticle);
    // TODO(sjmiles): probably too soon: we need to render at least once, but we may have handle
    // work pending. @shans says: if the particle has readable handles, onHandleUpdate is guaranteed
    // to be called, otherwise we need `renderOutput` manually. Need to optimize this across all
    // particle bases.
    setTimeout(() => this.renderOutput(), 100);
  }

  renderOutput() {
    // TODO(sjmiles): not yet implemented in CPP
    if (this.exports['_renderOutput']) {
      this.exports._renderOutput(this.innerParticle);
    }
  }

  // TODO: for now we set up Handle objects with onDefineHandle and map them into the
  // wasm container through this call, which creates corresponding Handle objects in there.
  // That means entity transfer goes from the StorageProxy, deserializes at the outer Handle
  // which then notifies this class (calling onHandle*), and we then serialize into the wasm
  // transfer format. Obviously this can be improved.
  async setHandles(handles: ReadonlyMap<string, Handle>) {
    for (const [name, handle] of handles) {
      const p = this.container.store(name);
      const wasmHandle = this.exports._connectHandle(this.innerParticle, p, handle.canRead, handle.canWrite);
      this.container.free(p);
      if (wasmHandle === 0) {
        throw new Error(`Wasm particle failed to connect handle '${name}'`);
      }
      this.handleMap.set(handle, wasmHandle);
      this.revHandleMap.set(wasmHandle, handle);
      this.converters.set(handle, new EntityPackager(handle));
    }
    this.exports._init(this.innerParticle);
  }

  async onHandleSync(handle: Handle, model) {
    const wasmHandle = this.handleMap.get(handle);
    if (!model) {
      this.exports._syncHandle(this.innerParticle, wasmHandle, 0);
      return;
    }
    const converter = this.converters.get(handle);
    if (!converter) {
      throw new Error('cannot find handle ' + handle.name);
    }
    let encoded;
    if (handle instanceof Singleton) {
      encoded = converter.encodeSingleton(model);
    } else {
      encoded = converter.encodeCollection(model);
    }
    const p = this.container.store(encoded);
    this.exports._syncHandle(this.innerParticle, wasmHandle, p);
    this.container.free(p);
  }

  // tslint:disable-next-line: no-any
  async onHandleUpdate(handle: Handle, update: {data?: any, oldData?: any, added?: any, removed?: any, originator?: any}) {
    if (update.originator) {
      return;
    }
    const wasmHandle = this.handleMap.get(handle);
    const converter = this.converters.get(handle);
    if (!converter) {
      throw new Error('cannot find handle ' + handle.name);
    }

    let p1 = 0;
    let p2 = 0;
    if (handle instanceof Singleton) {
      if (update.data) {
        p1 = this.container.store(converter.encodeSingleton(update.data));
      }
    } else {
      p1 = this.container.store(converter.encodeCollection(update.added || []));
      p2 = this.container.store(converter.encodeCollection(update.removed || []));
    }
    this.exports._updateHandle(this.innerParticle, wasmHandle, p1, p2);
    this.container.free(p1, p2);
  }

  // Ignored for wasm particles.
  async onHandleDesync(handle: Handle) {}

  // Store API.
  //
  // Each of these calls an async storage method, but we don't want to await them because returning
  // a Promise to wasm doesn't work, and control (surprisingly) returns to the calling wasm function
  // at the first await point anyway. However, our CRDTs make it safe to fire-and-forget the storage
  // updates, and the wasm handles already have the updated version of the stored data, so it's safe
  // to leave the promises floating.

  // If the given entity doesn't have an id, this will create one for it and return the new id
  // in allocated memory that the wasm particle must free. If the entity already has an id this
  // returns 0 (nulltpr).
  singletonSet(wasmHandle: WasmAddress, entityPtr: WasmAddress): WasmAddress {
    const singleton = this.getHandle(wasmHandle) as Singleton;
    const entity = this.decodeEntity(singleton, entityPtr);
    const p = this.ensureIdentified(entity, singleton);
    void singleton.set(entity);
    return p;
  }

  singletonClear(wasmHandle: WasmAddress) {
    const singleton = this.getHandle(wasmHandle) as Singleton;
    void singleton.clear();
  }

  // If the given entity doesn't have an id, this will create one for it and return the new id
  // in allocated memory that the wasm particle must free. If the entity already has an id this
  // returns 0 (nulltpr).
  collectionStore(wasmHandle: WasmAddress, entityPtr: WasmAddress): WasmAddress {
    const collection = this.getHandle(wasmHandle) as Collection;
    const entity = this.decodeEntity(collection, entityPtr);
    const p = this.ensureIdentified(entity, collection);
    void collection.store(entity);
    return p;
  }

  collectionRemove(wasmHandle: WasmAddress, entityPtr: WasmAddress) {
    const collection = this.getHandle(wasmHandle) as Collection;
    void collection.remove(this.decodeEntity(collection, entityPtr));
  }

  collectionClear(wasmHandle: WasmAddress) {
    const collection = this.getHandle(wasmHandle) as Collection;
    void collection.clear();
  }

  // Called by particles to retrieve the entity held by a reference-typed handle.
  async dereference(wasmHandle: WasmAddress, refIdPtr: WasmAddress, continuationId: number) {
    const handle = this.getHandle(wasmHandle);
    const converter = this.converters.get(handle);
    if (!converter) {
      throw new Error('cannot find handle ' + handle.name);
    }
    const refId = this.container.read(refIdPtr);

    let ref: Reference;
    if (handle instanceof Singleton) {
      ref = await handle.get() as Reference;
    } else if (handle instanceof Collection) {
      ref = await handle.get(refId);
    } else {
      throw new Error(`wasm particle '${this.spec.name}' dereferenced an unsupported handle type ${handle._id}`);
    }
    let p = 0;
    if (ref) {
      const entity = await ref.dereference();
      p = this.container.store(converter.encodeSingleton(entity));
    }
    this.exports._dereferenceResponse(this.innerParticle, continuationId, p);
    this.container.free(p);
  }

  private getHandle(wasmHandle: WasmAddress) {
    const handle = this.revHandleMap.get(wasmHandle);
    if (!handle) {
      const err = new Error(`wasm particle '${this.spec.name}' attempted to write to unconnected handle`);
      const userException = new UserException(err, 'WasmParticle::getHandle', this.id, this.spec.name);
      this.container.apiPort.ReportExceptionInHost(userException);
      throw err;
    }
    return handle;
  }

  private decodeEntity(handle: Handle, entityPtr: WasmAddress): Storable {
    const converter = this.converters.get(handle);
    return converter.decodeSingleton(this.container.read(entityPtr));
  }

  private ensureIdentified(entity: Storable, handle: Handle): WasmAddress {
    let p = 0;
    // TODO: rework Reference/Entity internals to avoid this instance check?
    if (entity instanceof Entity && !Entity.isIdentified(entity)) {
      handle.createIdentityFor(entity);
      p = this.container.store(Entity.id(entity));
    }
    return p;
  }

  // TODO(sjmiles): UiBroker changes ... we don't have `capabilities` yet,
  // so just go straight to output
  output(content) {
    this.container.apiPort.Output(this, content);
  }

  // render request call-back from wasm
  onRenderOutput(templatePtr: WasmAddress, modelPtr: WasmAddress) {
    const content: Content = {templateName: 'default'};
    content.template = this.container.read(templatePtr);
    content.model = new StringDecoder().decodeDictionary(this.container.read(modelPtr));
    this.output(content);
  }

  /**
   * @deprecated for contexts using UiBroker (e.g Kotlin)
   */
  // Called by the shell to initiate rendering; the particle will call env._render in response.
  renderSlot(slotName: string, contentTypes: string[]) {
    const p = this.container.store(slotName);
    const sendTemplate = contentTypes.includes('template');
    const sendModel = contentTypes.includes('model');
    this.exports._renderSlot(this.innerParticle, p, sendTemplate, sendModel);
    this.container.free(p);
  }

  /**
   * @deprecated for contexts using UiBroker (e.g Kotlin)
   */
  // TODO
  renderHostedSlot(slotName: string, hostedSlotId: string, content: Content) {
    throw new Error('renderHostedSlot not implemented for wasm particles');
  }

  /**
   * @deprecated for contexts using UiBroker (e.g Kotlin)
   */
  // Actually renders the slot. May be invoked due to an external request via renderSlot(),
  // or directly from the wasm particle itself (e.g. in response to a data update).
  // template is a string provided by the particle. model is an encoded Dictionary.
  renderImpl(slotNamePtr: WasmAddress, templatePtr: WasmAddress, modelPtr: WasmAddress) {
    const slot = this.slotProxiesByName.get(this.container.read(slotNamePtr));
    if (slot) {
      const content: Content = {templateName: 'default'};
      if (templatePtr) {
        content.template = this.container.read(templatePtr);
        slot.requestedContentTypes.add('template');
      }
      if (modelPtr) {
        content.model = new StringDecoder().decodeDictionary(this.container.read(modelPtr));
        slot.requestedContentTypes.add('model');
      }
      slot.render(content);
    }
  }

  // Wasm particles can request service calls with a Dictionary of arguments and an optional string
  // tag to disambiguate different requests to the same service call.
  async serviceRequest(callPtr: WasmAddress, argsPtr: WasmAddress, tagPtr: WasmAddress) {
    const call = this.container.read(callPtr);
    const args = new StringDecoder().decodeDictionary(this.container.read(argsPtr));
    const tag = this.container.read(tagPtr);
    // tslint:disable-next-line: no-any
    const response: any = await this.service({call, ...args});

    // Convert the arbitrary response object to key:value string pairs.
    const dict: Dictionary<string> = {};
    if (typeof response === 'object') {
      for (const entry of Object.entries(response)) {
        // tslint:disable-next-line: no-any
        const [key, value]: [string, any] = entry;
        dict[key] = (typeof value === 'object') ? JSON.stringify(value) : (value + '');
      }
    } else {
      // Convert a plain value response to {value: 'string'}
      dict['value'] = response + '';
    }

    // We can't re-use the string pointers passed in as args to this method, because the await
    // point above means the call to internal::serviceRequest inside the wasm module will already
    // have completed, and the memory for those args will have been freed.
    const cp = this.container.store(call);
    const rp = this.container.store(StringEncoder.encodeDictionary(dict));
    const tp = this.container.store(tag);
    this.exports._serviceResponse(this.innerParticle, cp, rp, tp);
    this.container.free(cp, rp, tp);
  }

  fireEvent(slotName: string, event) {
    const sp = this.container.store(slotName);
    const hp = this.container.store(event.handler);
    this.exports._fireEvent(this.innerParticle, sp, hp);
    this.container.free(sp, hp);
  }
}<|MERGE_RESOLUTION|>--- conflicted
+++ resolved
@@ -478,11 +478,8 @@
       _collectionStore: (p, handle, entity) => this.getParticle(p).collectionStore(handle, entity),
       _collectionRemove: (p, handle, entity) => this.getParticle(p).collectionRemove(handle, entity),
       _collectionClear: (p, handle) => this.getParticle(p).collectionClear(handle),
-<<<<<<< HEAD
       _onRenderOutput: (p, template, model) => this.getParticle(p).onRenderOutput(template, model),
-=======
       _dereference: (p, handle, refId, continuationId) => this.getParticle(p).dereference(handle, refId, continuationId),
->>>>>>> 5c1ea786
       _render: (p, slotName, template, model) => this.getParticle(p).renderImpl(slotName, template, model),
       _serviceRequest: (p, call, args, tag) => this.getParticle(p).serviceRequest(call, args, tag),
       _resolveUrl: (url) => this.resolve(url),
