--- conflicted
+++ resolved
@@ -480,9 +480,6 @@
     await collection.clear();
   }
 
-<<<<<<< HEAD
-  private decodeEntity(handle: Handle, encoded: WasmAddress): Entity {
-=======
   private getHandle(wasmHandle: WasmAddress) {
     const handle = this.revHandleMap.get(wasmHandle);
     if (!handle) {
@@ -491,8 +488,7 @@
     return handle;
   }
 
-  private decodeEntity(handle: Handle, encoded: WasmAddress): EntityInterface {
->>>>>>> cca89bf0
+  private decodeEntity(handle: Handle, encoded: WasmAddress): Entity {
     const converter = this.converters.get(handle);
     return converter.decodeSingleton(this.read(encoded));
   }
