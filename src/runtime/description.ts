/**
 * @license
 * Copyright (c) 2017 Google Inc. All rights reserved.
 * This code may only be used under the BSD style license found at
 * http://polymer.github.io/LICENSE.txt
 * Code distributed by Google as part of this project is also
 * subject to an additional IP rights grant found at
 * http://polymer.github.io/PATENTS.txt
 */

import {assert} from '../platform/assert-web.js';

import {Arc} from './arc.js';
import {DescriptionFormatter, DescriptionValue, ParticleDescription} from './description-formatter.js';
import {Particle} from './recipe/particle.js';
import {Relevance} from './relevance.js';
import {BigCollectionType, CollectionType, EntityType, InterfaceType} from './type.js';
import {StorageProviderBase, CollectionStorageProvider, BigCollectionStorageProvider, VariableStorageProvider} from './storage/storage-provider-base.js';
import {StorageStub} from './manifest.js';
import {Handle} from './recipe/handle.js';
import {Recipe} from './recipe/recipe.js';
import {Dictionary} from './hot.js';

export class Description {
  private constructor(
<<<<<<< HEAD
      private readonly storeDescById: {[id: string]: string} = {},
=======
      private readonly storeDescById: Dictionary<string> = {},
      private readonly arcRecipeName: string,
>>>>>>> dd5afda4
      // TODO(mmandlis): replace Particle[] with serializable json objects.
      private readonly arcRecipes: {patterns: string[], particles: Particle[]}[],
      private readonly particleDescriptions: ParticleDescription[] = []) {
  }

  static async createForPlan(plan: Recipe): Promise<Description> {
    const particleDescriptions = await Description.initDescriptionHandles(plan.particles);
    return new Description({}, [{patterns: plan.patterns, particles: plan.particles}], particleDescriptions);
  }

  /**
   * Create a new Description object for the given Arc with an
   * optional Relevance object.
   */
  static async create(arc: Arc, relevance?: Relevance): Promise<Description> {
    // Execute async related code here
    const allParticles = [].concat(...arc.allDescendingArcs.map(arc => arc.activeRecipe.particles));
    const particleDescriptions = await Description.initDescriptionHandles(allParticles, arc, relevance);

    const storeDescById: {[id: string]: string} = {};
    for (const {id} of arc.activeRecipe.handles) {
      const store = arc.findStoreById(id);
      if (store && store instanceof StorageProviderBase) {
        storeDescById[id] = arc.getStoreDescription(store);
      }
    }

    // ... and pass to the private constructor.
    return new Description(storeDescById, arc.recipeDeltas, particleDescriptions);
  }

  getArcDescription(formatterClass = DescriptionFormatter): string|undefined {
    const patterns: string[] = [].concat(...this.arcRecipes.map(recipe => recipe.patterns));
    const particles: Particle[] = [].concat(...this.arcRecipes.map(recipe => recipe.particles));

    const desc = new (formatterClass)(this.particleDescriptions, this.storeDescById).getDescription({
      patterns,
      particles
    });

    if (desc) {
      return desc;
    }
    return undefined;
  }

  getRecipeSuggestion(formatterClass = DescriptionFormatter) {
    const formatter = new (formatterClass)(this.particleDescriptions, this.storeDescById);
    return formatter.getDescription(this.arcRecipes[this.arcRecipes.length - 1]);
  }

  getHandleDescription(recipeHandle: Handle): string {
    assert(recipeHandle.connections.length > 0, 'handle has no connections?');
    const formatter = new DescriptionFormatter(this.particleDescriptions, this.storeDescById);
    formatter.excludeValues = true;
    return formatter.getHandleDescription(recipeHandle);
  }

  private static async initDescriptionHandles(allParticles: Particle[], arc?: Arc, relevance?: Relevance): Promise<ParticleDescription[]> {
    return await Promise.all(
      allParticles.map(particle => Description._createParticleDescription(particle, arc, relevance)));
  }

  private static async _createParticleDescription(particle: Particle, arc?: Arc, relevance?: Relevance): Promise<ParticleDescription> {
    let pDesc : ParticleDescription = {
      _particle: particle,
      _connections: {}
    };

    if (relevance) {
      pDesc._rank = relevance.calcParticleRelevance(particle);
    }

    const descByName = await Description._getPatternByNameFromDescriptionHandle(particle, arc);
    pDesc = {...pDesc, ...descByName};
    pDesc.pattern = pDesc.pattern || particle.spec.pattern;

    for (const handleConn of Object.values(particle.connections)) {
      const specConn = particle.spec.handleConnectionMap.get(handleConn.name);
      const pattern = descByName[handleConn.name] || specConn.pattern;
      const store = arc ? arc.findStoreById(handleConn.handle.id) : null;

      pDesc._connections[handleConn.name] = {
        pattern,
        _handleConn: handleConn,
        value: await Description._prepareStoreValue(store)
      };
    }
    return pDesc;
  }

  private static async _getPatternByNameFromDescriptionHandle(particle: Particle, arc: Arc): Promise<Dictionary<string>> {
    const descriptionConn = particle.connections['descriptions'];
    if (descriptionConn && descriptionConn.handle && descriptionConn.handle.id) {
      const descHandle = arc.findStoreById(descriptionConn.handle.id) as CollectionStorageProvider;

      if (descHandle) {
        // TODO(shans): fix this mess when there's a unified Collection class or interface.
        const descByName: Dictionary<string> = {};
        for (const d of await descHandle.toList()) {
          descByName[d.rawData.key] = d.rawData.value;
        }
        return descByName;
      }
    }
    return {};
  }

  private static async _prepareStoreValue(store: StorageProviderBase | StorageStub): Promise<DescriptionValue>|undefined {
    if (!store) {
      return undefined;
    }
    if (store.type instanceof CollectionType) {
      const collectionStore = store as CollectionStorageProvider;
      const values = await collectionStore.toList();
      if (values && values.length > 0) {
        return {collectionValues: values};
      }
    } else if (store.type instanceof BigCollectionType) {
      const bigCollectionStore = store as BigCollectionStorageProvider;
      const cursorId = await bigCollectionStore.stream(1);
      const {value, done} = await bigCollectionStore.cursorNext(cursorId);
      bigCollectionStore.cursorClose(cursorId);
      if (!done && value[0].rawData.name) {
        return {bigCollectionValues: value[0]};
      }
    } else if (store.type instanceof EntityType) {
      const variableStore = store as VariableStorageProvider;
      const value = await variableStore.get();
      if (value && value['rawData']) {
        return {entityValue: value['rawData'], valueDescription: store.type.entitySchema.description.value};
      }
    } else if (store.type instanceof InterfaceType) {
      const variableStore = store as VariableStorageProvider;
      const interfaceValue = await variableStore.get();
      if (interfaceValue) {
        return {interfaceValue};
      }
    }
    return undefined;
  }
}<|MERGE_RESOLUTION|>--- conflicted
+++ resolved
@@ -23,12 +23,7 @@
 
 export class Description {
   private constructor(
-<<<<<<< HEAD
-      private readonly storeDescById: {[id: string]: string} = {},
-=======
       private readonly storeDescById: Dictionary<string> = {},
-      private readonly arcRecipeName: string,
->>>>>>> dd5afda4
       // TODO(mmandlis): replace Particle[] with serializable json objects.
       private readonly arcRecipes: {patterns: string[], particles: Particle[]}[],
       private readonly particleDescriptions: ParticleDescription[] = []) {
