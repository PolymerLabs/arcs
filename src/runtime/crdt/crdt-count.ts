--- conflicted
+++ resolved
@@ -32,12 +32,7 @@
 export class CRDTCount implements CountModel {
   private model: CountData = {values: new Map(), version: new Map()};
 
-<<<<<<< HEAD
-  merge(other: CountData):
-      {modelChange: CountChange, otherChange: CountChange} {
-=======
   merge(other: CountData): {modelChange: CountChange, otherChange: CountChange} {
->>>>>>> ecca50dc
     const otherChanges: CountOperation[] = [];
     const thisChanges: CountOperation[] = [];
 
