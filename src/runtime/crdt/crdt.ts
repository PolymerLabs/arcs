--- conflicted
+++ resolved
@@ -49,12 +49,7 @@
 // It is possible that two models can't merge. For example, they may have had divergent operations apply.
 // This is a serious error and will result in merge throwing a CRDTError.
 export interface CRDTModel<T extends CRDTTypeRecord> {
-<<<<<<< HEAD
-  merge(other: CRDTData):
-      {modelChange: CRDTChange<T>, otherChange: CRDTChange<T>};
-=======
   merge(other: T['data']): {modelChange: CRDTChange<T>, otherChange: CRDTChange<T>};
->>>>>>> ecca50dc
   // note that the object-access syntax here & below is in fact a type-level action; op is constrained to 
   // be of the type of the operation field in T, which extends CRDTTypeRecord.
   applyOperation(op: T['operation']): boolean;
