--- conflicted
+++ resolved
@@ -94,12 +94,7 @@
     testKey = new ReferenceModeStorageKey(new MockHierarchicalStorageKey(), new MockHierarchicalStorageKey());
     storeInfo = new StoreInfo({
         storageKey: testKey, type: collectionType, exists: Exists.ShouldCreate, id: 'base-store-id'});
-<<<<<<< HEAD
-    storageManager = new DirectStorageEndpointManager();
-=======
-    Runtime.resetDrivers();
     storageService = new DirectStorageEndpointManager();
->>>>>>> 83149f33
   });
 
   it(`will throw an exception if an appropriate driver can't be found`, async () => {
