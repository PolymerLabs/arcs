--- conflicted
+++ resolved
@@ -28,15 +28,10 @@
 import {StorageKey} from './storage/storage-key.js';
 import {StorageKeyFactory} from './storage-key-factory.js';
 import {DriverFactory} from './storage/drivers/driver-factory.js';
-<<<<<<< HEAD
 import {StorageKeyParser} from './storage/storage-key-parser.js';
 import {_CapabilitiesResolver} from './capabilities-resolver.js';
-import {StorageEndpointManager} from './storage/storage-manager.js';
-=======
-import {RamDiskStorageDriverProvider} from './storage/drivers/ramdisk.js';
-import {SimpleVolatileMemoryProvider, VolatileMemoryProvider, VolatileStorageKey, VolatileStorageKeyFactory} from './storage/drivers/volatile.js';
 import {StorageService} from './storage/storage-service.js';
->>>>>>> 83149f33
+//import {StorageEndpointManager} from './storage/storage-manager.js';
 import {DirectStorageEndpointManager} from './storage/direct-storage-endpoint-manager.js';
 import {RamDiskStorageDriverProvider} from './storage/drivers/ramdisk.js';
 import {SimpleVolatileMemoryProvider, VolatileMemoryProvider, VolatileStorageKey, VolatileStorageKeyFactory, VolatileStorageDriverProvider} from './storage/drivers/volatile.js';
@@ -74,17 +69,6 @@
 
 @SystemTrace
 export class Runtime {
-<<<<<<< HEAD
-=======
-  public context: Manifest;
-  public readonly pecFactory: PecFactory;
-  public readonly loader: Loader | null;
-  private cacheService: RuntimeCacheService;
-  private composerClass: typeof SlotComposer | null;
-  private memoryProvider: VolatileMemoryProvider;
-  readonly storageService: StorageService;
-  readonly arcById = new Map<string, Arc>();
->>>>>>> 83149f33
 
   // TODO(sjmiles): patching over layer problems due to static objects
   static resetDrivers(noDefault?: true) {
@@ -153,13 +137,15 @@
     return Object.isFrozen(recipe);
   }
 
+  // non-static members
+
   public context: Manifest;
   public readonly pecFactory: PecFactory;
   public readonly loader: Loader | null;
   private cacheService: RuntimeCacheService;
   private composerClass: typeof SlotComposer | null;
   public memoryProvider: VolatileMemoryProvider;
-  public readonly storageManager: StorageEndpointManager;
+  public readonly storageService: StorageService;
   public readonly arcById = new Map<string, Arc>();
   public driverFactory: DriverFactory;
   public storageKeyParser: StorageKeyParser;
@@ -172,13 +158,10 @@
     this.pecFactory = opts.pecFactory || pecIndustry(this.loader);
     this.composerClass = opts.composerClass || SlotComposer;
     this.cacheService = new RuntimeCacheService();
-<<<<<<< HEAD
     this.memoryProvider = opts.memoryProvider || new SimpleVolatileMemoryProvider();
-    this.storageManager = opts.storageManager || new DirectStorageEndpointManager();
-=======
-    this.memoryProvider = opts.memoryProvider || staticMemoryProvider;
+    //this.storageManager = opts.storageManager || new DirectStorageEndpointManager();
+    //this.memoryProvider = opts.memoryProvider || staticMemoryProvider;
     this.storageService = opts.storageService || new DirectStorageEndpointManager();
->>>>>>> 83149f33
     this.context = opts.context || new Manifest({id: 'manifest:default'});
     this.initDrivers();
     // user information. One persona per runtime for now.
@@ -192,12 +175,6 @@
     VolatileStorageKey.register(this);
     // TODO(sjmiles): affects DriverFactory
     RamDiskStorageDriverProvider.register(this);
-  }
-
-  resetDrivers() {
-    this.driverFactory.providers = new Set();
-    this.storageKeyParser.reset();
-    this.capabilitiesResolver.reset();
   }
 
   destroy() {
@@ -222,7 +199,7 @@
       context,
       pecFactories: [this.pecFactory],
       slotComposer: this.composerClass ? new this.composerClass() : null,
-      storageManager: this.storageManager,
+      storageService: this.storageService,
       capabilitiesResolver: new _CapabilitiesResolver({arcId: id, factories}),
       driverFactory: this.driverFactory,
       storageKey: storageKeyPrefix ? storageKeyPrefix(id) : new VolatileStorageKey(id, '')
@@ -241,15 +218,9 @@
     const slotComposer = this.composerClass ? new this.composerClass() : null;
     const storageKey = storageKeyPrefix ? storageKeyPrefix(id) : new VolatileStorageKey(id, '');
     const factories = (options && options.storargeKeyFactories) || [new VolatileStorageKeyFactory()];
-<<<<<<< HEAD
     const capabilitiesResolver = new _CapabilitiesResolver({arcId: id, factories});
-    const {loader, context, storageManager, driverFactory} = this;
-    return new Arc({id, storageKey, capabilitiesResolver, loader, slotComposer, context, storageManager, driverFactory, ...options});
-=======
-    const capabilitiesResolver = new CapabilitiesResolver({arcId: id, factories});
-    const {loader, context, storageService} = this;
-    return new Arc({id, storageKey, capabilitiesResolver, loader, slotComposer, context, storageService, ...options});
->>>>>>> 83149f33
+    const {loader, context, storageService, driverFactory} = this;
+    return new Arc({id, storageKey, capabilitiesResolver, loader, slotComposer, context, storageService, driverFactory, ...options});
   }
 
   /**
