--- conflicted
+++ resolved
@@ -8,10 +8,6 @@
  * http://polymer.github.io/PATENTS.txt
  */
 
-<<<<<<< HEAD
-
-=======
->>>>>>> a9b2eb3a
 export class TimeUnit {
 
   private constructor(
