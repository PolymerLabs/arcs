--- conflicted
+++ resolved
@@ -1,11 +1,8 @@
 load(
     "//third_party/java/arcs/build_defs:build_defs.bzl",
     "arcs_cc_schema",
-<<<<<<< HEAD
-=======
     "arcs_kt_gen",
     "arcs_kt_jvm_test_suite",
->>>>>>> 66920204
     "arcs_kt_schema",
     "arcs_ts_test",
 )
@@ -55,8 +52,6 @@
         ":generated",
         ":goldens",
     ],
-<<<<<<< HEAD
-=======
 )
 
 arcs_kt_gen(
@@ -94,5 +89,4 @@
         "//third_party/kotlin/kotlinx_coroutines",
         "//third_party/kotlin/kotlinx_coroutines:kotlinx_coroutines_test",
     ],
->>>>>>> 66920204
 )