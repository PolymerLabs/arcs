--- conflicted
+++ resolved
@@ -221,13 +221,8 @@
         num: Double = 0.0,
         entityId: String? = null,
         creationTimestamp: Long = RawEntity.UNINITIALIZED_TIMESTAMP,
-<<<<<<< HEAD
         expirationTimestamp: Long = RawEntity.UNINITIALIZED_TIMESTAMP
-    ) : EntityBase("Gold_Collection", SCHEMA, entityId, creationTimestamp, expirationTimestamp) {
-=======
-        expirationTimestamp:  Long = RawEntity.UNINITIALIZED_TIMESTAMP
     ) : EntityBase("Foo", SCHEMA, entityId, creationTimestamp, expirationTimestamp) {
->>>>>>> b1544aef
 
         var num: Double
             get() = super.getSingletonValue("num") as Double? ?: 0.0
@@ -509,109 +504,6 @@
         }
     }
 
-<<<<<<< HEAD
-    @Suppress("UNCHECKED_CAST")
-    class Gold_Data(
-        num: Double = 0.0,
-        txt: String = "",
-        lnk: String = "",
-        flg: Boolean = false,
-        ref: Reference<GoldInternal1>? = null,
-        entityId: String? = null,
-        creationTimestamp: Long = RawEntity.UNINITIALIZED_TIMESTAMP,
-        expirationTimestamp: Long = RawEntity.UNINITIALIZED_TIMESTAMP
-    ) : EntityBase("Gold_Data", SCHEMA, entityId, creationTimestamp, expirationTimestamp) {
-
-        var num: Double
-            get() = super.getSingletonValue("num") as Double? ?: 0.0
-            private set(_value) = super.setSingletonValue("num", _value)
-        var txt: String
-            get() = super.getSingletonValue("txt") as String? ?: ""
-            private set(_value) = super.setSingletonValue("txt", _value)
-        var lnk: String
-            get() = super.getSingletonValue("lnk") as String? ?: ""
-            private set(_value) = super.setSingletonValue("lnk", _value)
-        var flg: Boolean
-            get() = super.getSingletonValue("flg") as Boolean? ?: false
-            private set(_value) = super.setSingletonValue("flg", _value)
-        var ref: Reference<GoldInternal1>?
-            get() = super.getSingletonValue("ref") as Reference<GoldInternal1>?
-            private set(_value) = super.setSingletonValue("ref", _value)
-
-        init {
-            this.num = num
-            this.txt = txt
-            this.lnk = lnk
-            this.flg = flg
-            this.ref = ref
-        }
-
-        /**
-         * Use this method to create a new, distinctly identified copy of the entity.
-         * Storing the copy will result in a new copy of the data being stored.
-         */
-        fun copy(
-            num: Double = this.num,
-            txt: String = this.txt,
-            lnk: String = this.lnk,
-            flg: Boolean = this.flg,
-            ref: Reference<GoldInternal1>? = this.ref
-        ) = Gold_Data(num = num, txt = txt, lnk = lnk, flg = flg, ref = ref)
-        /**
-         * Use this method to create a new version of an existing entity.
-         * Storing the mutation will overwrite the existing entity in the set, if it exists.
-         */
-        fun mutate(
-            num: Double = this.num,
-            txt: String = this.txt,
-            lnk: String = this.lnk,
-            flg: Boolean = this.flg,
-            ref: Reference<GoldInternal1>? = this.ref
-        ) = Gold_Data(
-            num = num,
-            txt = txt,
-            lnk = lnk,
-            flg = flg,
-            ref = ref,
-            entityId = entityId,
-            creationTimestamp = creationTimestamp,
-            expirationTimestamp = expirationTimestamp
-        )
-
-        companion object : EntitySpec<Gold_Data> {
-
-            override val SCHEMA = Schema(
-                setOf(),
-                SchemaFields(
-                    singletons = mapOf(
-                        "num" to FieldType.Number,
-                        "txt" to FieldType.Text,
-                        "lnk" to FieldType.Text,
-                        "flg" to FieldType.Boolean,
-                        "ref" to FieldType.EntityRef("485712110d89359a3e539dac987329cd2649d889")
-                    ),
-                    collections = emptyMap()
-                ),
-                "c539be82943f3c24e2503cb0410b865fa3688d06",
-                refinement = { _ -> true },
-                query = null
-            )
-
-            private val nestedEntitySpecs: Map<String, EntitySpec<out Entity>> =
-                mapOf("485712110d89359a3e539dac987329cd2649d889" to GoldInternal1)
-
-            init {
-                SchemaRegistry.register(SCHEMA)
-            }
-
-            override fun deserialize(data: RawEntity) = Gold_Data().apply {
-                deserialize(data, nestedEntitySpecs)
-            }
-        }
-    }
-
-=======
->>>>>>> b1544aef
     class Handles : HandleHolderBase(
         "Gold",
         mapOf(
