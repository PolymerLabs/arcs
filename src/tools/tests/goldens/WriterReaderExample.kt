--- conflicted
+++ resolved
@@ -33,11 +33,7 @@
             "",
             mapOf(
                 "data" to HandleConnection(
-<<<<<<< HEAD
-                    StorageKeyParser.parse("db://25e71af4e9fc8b6958fc46a8f4b7cdf6b5f31516@arcs/!228758327805841:writingArcId/handle/my-handle-id"),
-=======
-                    StorageKeyParser.parse("reference-mode://{db://25e71af4e9fc8b6958fc46a8f4b7cdf6b5f31516@arcs/Thing}{db://25e71af4e9fc8b6958fc46a8f4b7cdf6b5f31516@arcs/!:writingArcId/handle/my-handle-id}"),
->>>>>>> ffeb26ca
+                    StorageKeyParser.parse("db://25e71af4e9fc8b6958fc46a8f4b7cdf6b5f31516@arcs/!:writingArcId/handle/my-handle-id"),
                     HandleMode.Read,
                     null,
                     null
