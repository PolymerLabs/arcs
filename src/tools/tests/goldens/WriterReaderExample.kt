/* ktlint-disable */
@file:Suppress("PackageName", "TopLevelName")

package arcs.core.data.testdata

//
// GENERATED CODE -- DO NOT EDIT
//

import arcs.core.data.*
import arcs.core.storage.*

object IngestionPlan : Plan(
    listOf(
        Particle(
            "Writer",
            "",
            mapOf(
                "data" to HandleConnection(
<<<<<<< HEAD
                    CreateableStorageKey("my-handle-id"),
                    HandleMode.Write,
                    null,
=======
                    StorageKeyParser.parse(""),
                    HandleMode.Write,
                    EntityType(Writer_Data_Spec.SCHEMA),
>>>>>>> 141f5980
                    null
                )
            )
        )
    )
)
object ConsumptionPlan : Plan(
    listOf(
        Particle(
            "Reader",
            "",
            mapOf(
                "data" to HandleConnection(
                    StorageKeyParser.parse("db://25e71af4e9fc8b6958fc46a8f4b7cdf6b5f31516@arcs/!:writingArcId/handle/my-handle-id"),
                    HandleMode.Read,
                    EntityType(Reader_Data_Spec.SCHEMA),
                    null
                )
            )
        )
    )
)<|MERGE_RESOLUTION|>--- conflicted
+++ resolved
@@ -17,15 +17,9 @@
             "",
             mapOf(
                 "data" to HandleConnection(
-<<<<<<< HEAD
-                    CreateableStorageKey("my-handle-id"),
-                    HandleMode.Write,
-                    null,
-=======
                     StorageKeyParser.parse(""),
                     HandleMode.Write,
                     EntityType(Writer_Data_Spec.SCHEMA),
->>>>>>> 141f5980
                     null
                 )
             )
@@ -39,7 +33,7 @@
             "",
             mapOf(
                 "data" to HandleConnection(
-                    StorageKeyParser.parse("db://25e71af4e9fc8b6958fc46a8f4b7cdf6b5f31516@arcs/!:writingArcId/handle/my-handle-id"),
+                    StorageKeyParser.parse("reference-mode://{db://25e71af4e9fc8b6958fc46a8f4b7cdf6b5f31516@arcs/Thing}{db://25e71af4e9fc8b6958fc46a8f4b7cdf6b5f31516@arcs/!:writingArcId/handle/my-handle-id}"),
                     HandleMode.Read,
                     EntityType(Reader_Data_Spec.SCHEMA),
                     null
