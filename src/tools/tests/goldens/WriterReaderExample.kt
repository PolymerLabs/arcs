/* ktlint-disable */
@file:Suppress("PackageName", "TopLevelName")

package arcs.core.data.testdata

//
// GENERATED CODE -- DO NOT EDIT
//

import arcs.core.data.*
import arcs.core.storage.StorageKeyParser

object IngestionPlan : Plan(
    listOf(
        Particle(
            "Reader",
            "arcs.core.data.testdata.Reader",
            mapOf(
                "data" to HandleConnection(
<<<<<<< HEAD
                    CreateableStorageKey("my-handle-id", Capabilities.Persistent),
=======
                    StorageKeyParser.parse(
                        "reference-mode://{db://25e71af4e9fc8b6958fc46a8f4b7cdf6b5f31516@arcs/Thing}{db://25e71af4e9fc8b6958fc46a8f4b7cdf6b5f31516@arcs/!:writingArcId/handle/my-handle-id}"
                    ),
>>>>>>> 33b55a89
                    HandleMode.Read,
                    SingletonType(EntityType(Reader_Data.SCHEMA)),
                    Ttl.Days(20)
                )
            )
        ),
        Particle(
            "Writer",
            "arcs.core.data.testdata.Writer",
            mapOf(
                "data" to HandleConnection(
<<<<<<< HEAD
                    CreateableStorageKey("my-handle-id", Capabilities.Persistent),
=======
                    StorageKeyParser.parse(
                        "reference-mode://{db://25e71af4e9fc8b6958fc46a8f4b7cdf6b5f31516@arcs/Thing}{db://25e71af4e9fc8b6958fc46a8f4b7cdf6b5f31516@arcs/!:writingArcId/handle/my-handle-id}"
                    ),
>>>>>>> 33b55a89
                    HandleMode.Write,
                    SingletonType(EntityType(Writer_Data.SCHEMA)),
                    Ttl.Days(20)
                )
            )
        )
    ),
    "writingArcId"
)
object ConsumptionPlan : Plan(
    listOf(
        Particle(
            "Reader",
            "arcs.core.data.testdata.Reader",
            mapOf(
                "data" to HandleConnection(
                    StorageKeyParser.parse(
                        "reference-mode://{db://25e71af4e9fc8b6958fc46a8f4b7cdf6b5f31516@arcs/Thing}{db://25e71af4e9fc8b6958fc46a8f4b7cdf6b5f31516@arcs/!:writingArcId/handle/my-handle-id}"
                    ),
                    HandleMode.Read,
                    SingletonType(EntityType(Reader_Data.SCHEMA)),
                    Ttl.Infinite
                )
            )
        )
    ),
    "readingArcId"
)
object EphemeralWritingPlan : Plan(
    listOf(
        Particle(
            "Writer",
            "arcs.core.data.testdata.Writer",
            mapOf(
                "data" to HandleConnection(
                    CreateableStorageKey("my-ephemeral-handle-id"),
                    HandleMode.Write,
                    SingletonType(EntityType(Writer_Data.SCHEMA)),
                    Ttl.Infinite
                )
            )
        )
    )
)<|MERGE_RESOLUTION|>--- conflicted
+++ resolved
@@ -17,13 +17,9 @@
             "arcs.core.data.testdata.Reader",
             mapOf(
                 "data" to HandleConnection(
-<<<<<<< HEAD
-                    CreateableStorageKey("my-handle-id", Capabilities.Persistent),
-=======
                     StorageKeyParser.parse(
                         "reference-mode://{db://25e71af4e9fc8b6958fc46a8f4b7cdf6b5f31516@arcs/Thing}{db://25e71af4e9fc8b6958fc46a8f4b7cdf6b5f31516@arcs/!:writingArcId/handle/my-handle-id}"
                     ),
->>>>>>> 33b55a89
                     HandleMode.Read,
                     SingletonType(EntityType(Reader_Data.SCHEMA)),
                     Ttl.Days(20)
@@ -35,13 +31,9 @@
             "arcs.core.data.testdata.Writer",
             mapOf(
                 "data" to HandleConnection(
-<<<<<<< HEAD
-                    CreateableStorageKey("my-handle-id", Capabilities.Persistent),
-=======
                     StorageKeyParser.parse(
                         "reference-mode://{db://25e71af4e9fc8b6958fc46a8f4b7cdf6b5f31516@arcs/Thing}{db://25e71af4e9fc8b6958fc46a8f4b7cdf6b5f31516@arcs/!:writingArcId/handle/my-handle-id}"
                     ),
->>>>>>> 33b55a89
                     HandleMode.Write,
                     SingletonType(EntityType(Writer_Data.SCHEMA)),
                     Ttl.Days(20)
