--- conflicted
+++ resolved
@@ -213,57 +213,20 @@
 schema External
   name: Text
 
-<<<<<<< HEAD
-[name]
-generates schemas for a nested entity referencing an external schema
-[input]
-schema External
-  name: Text
-
-=======
->>>>>>> 462c2341
 particle P
   h1: reads Thing {
     other: inline External
   }
-<<<<<<< HEAD
-[results]
-Schema(
-    setOf(SchemaName("Thing")),
-    SchemaFields(
-        singletons = mapOf(
-            "other" to FieldType.InlineEntity("dde7385227a50a4a4654027dba6feefccd1a7a39")
-=======
 -----[results]-----
 arcs.core.data.Schema(
     setOf(arcs.core.data.SchemaName("Thing")),
     arcs.core.data.SchemaFields(
         singletons = mapOf(
             "other" to arcs.core.data.FieldType.InlineEntity("dde7385227a50a4a4654027dba6feefccd1a7a39")
->>>>>>> 462c2341
         ),
         collections = emptyMap()
     ),
     "0e998e43c23c1ae55fe4c7d9c819669aa4ee9681",
-<<<<<<< HEAD
-    refinement = { _ -> true },
-    query = null
-)
-[next]
-Schema(
-    setOf(SchemaName("External")),
-    SchemaFields(
-        singletons = mapOf("name" to FieldType.Text),
-        collections = emptyMap()
-    ),
-    "dde7385227a50a4a4654027dba6feefccd1a7a39",
-    refinement = { _ -> true },
-    query = null
-)
-[end]
-
-[name]
-=======
     refinementExpression = true.asExpr(),
     queryExpression = true.asExpr()
 )
@@ -283,7 +246,6 @@
 -----[end]-----
 
 -----[name]-----
->>>>>>> 462c2341
 generates schemas for a double nested entity
 -----[input]-----
 particle P
