--- conflicted
+++ resolved
@@ -13,15 +13,10 @@
 import minimist from 'minimist';
 import morgan from 'morgan';
 
-<<<<<<< HEAD
-import {status} from './status-handler';
-import {ExplorerProxy, green, bold} from './explorer-proxy';
-import {HotReloadServer} from './hot-reload-server';
-=======
 import {status} from './status-handler.js';
 import {ExplorerProxy} from './explorer-proxy.js';
 import {HotReloadServer} from './hot-reload-server.js';
->>>>>>> 2654ccd4
+
 
 // ALDS - Arcs Local Development Server.
 //
