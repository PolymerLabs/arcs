--- conflicted
+++ resolved
@@ -11,6 +11,7 @@
 import path from 'path';
 import minimist from 'minimist';
 import {Schema} from '../runtime/schema.js';
+import {Manifest} from '../runtime/manifest.js';
 import {Dictionary} from '../runtime/hot.js';
 import {Utils} from '../../shells/lib/utils.js';
 
@@ -31,6 +32,7 @@
   }
 
   private async processFile(src: string) {
+    Utils.init('../..');
     const outName = this.opts.outfile || this.outputName(path.basename(src));
     const outPath = path.join(this.opts.outdir, outName);
     console.log(outPath);
@@ -38,27 +40,9 @@
       return;
     }
 
-<<<<<<< HEAD
-    const srcPath = `${process.cwd()}/${src}`;
-    const manifest = await Utils.parse(`import '${srcPath}'`);
+    const manifest = await Utils.parse(`import '${src}'`);
     const schemas = Schema2Base.collectSchemas(manifest);
 
-=======
-    const manifest = await Utils.parse(`import '${src}'`);
-
-    // Collect declared schemas along with any inlined in particle connections.
-    const schemas: Dictionary<Schema> = {};
-    manifest.allSchemas.forEach(schema => schemas[schema.name] = schema);
-    for (const particle of manifest.allParticles) {
-      for (const connection of particle.connections) {
-        const schema = connection.type.getEntitySchema();
-        const name = schema && schema.names && schema.names[0];
-        if (name && !(name in schemas)) {
-          schemas[name] = schema;
-        }
-      }
-    }
->>>>>>> 7e75718c
     if (Object.keys(schemas).length === 0) {
       console.warn(`No schemas found in '${src}'`);
       return;
@@ -89,7 +73,6 @@
     fs.closeSync(outFile);
   }
 
-<<<<<<< HEAD
   /**
    * Collect declared schemas along with any inlined in particle connections.
    * Generated entities come from the particle and connection name.
@@ -97,22 +80,30 @@
    * @return Dictionary<Schema> target schemas for code generation.
    */
   private static collectSchemas(manifest: Manifest): Dictionary<Schema> {
+    // Collect declared schemas along with any inlined in particle connections.
     const schemas: Dictionary<Schema> = {};
+    manifest.allSchemas.forEach(schema => schemas[schema.name] = schema);
     for (const particle of manifest.allParticles) {
       for (const connection of particle.connections) {
         const schema = connection.type.getEntitySchema();
-        const name = [particle.name, connection.name].filter((x) => !!x).join('_');
-        schemas[name] = schema;
+        const name = schema && schema.names && schema.names[0];
+        if (name && !(name in schemas)) {
+          schemas[name] = schema;
+        }
       }
     }
+    // for (const particle of manifest.allParticles) {
+    //   for (const connection of particle.connections) {
+    //     const schema = connection.type.getEntitySchema();
+    //     const name = [particle.name, connection.name].filter((x) => !!x).join('_');
+    //     schemas[name] = schema;
+    //   }
+    // }
     return schemas;
   }
 
-  protected processSchema(schema: Schema, processField: (field: string, typeChar: string) => void): number {
-=======
   protected processSchema(schema: Schema,
       processField: (field: string, typeChar: string, refName: string) => void): number {
->>>>>>> 7e75718c
     let fieldCount = 0;
     for (const [field, descriptor] of Object.entries(schema.fields)) {
       fieldCount++;
