--- conflicted
+++ resolved
@@ -20,10 +20,7 @@
 import {Store} from '../runtime/storageNG/store.js';
 import {Exists} from '../runtime/storageNG/drivers/driver.js';
 import {DatabaseStorageKey} from '../runtime/storageNG/database-storage-key.js';
-<<<<<<< HEAD
 import {Handle} from '../runtime/recipe/handle.js';
-=======
->>>>>>> 2cdd8856
 
 export class StorageKeyRecipeResolverError extends Error {
   constructor(message: string) {
@@ -114,17 +111,12 @@
       }
 
       const storageKey = await resolver.createStorageKey(
-<<<<<<< HEAD
-        createHandle.capabilities, createHandle.type.getEntitySchema(), createHandle.id);
+        createHandle.capabilities, createHandle.type, createHandle.id);
       const store = new Store(createHandle.type, {
         storageKey,
         exists: Exists.MayExist,
         id: createHandle.id
       });
-=======
-          createHandle.capabilities, createHandle.type, createHandle.id);
-      const store = new Store(createHandle.type, {storageKey, exists: Exists.MayExist, id: createHandle.id});
->>>>>>> 2cdd8856
       arc.context.registerStore(store, createHandle.tags);
       createHandle.storageKey = storageKey;
     }
