--- conflicted
+++ resolved
@@ -51,22 +51,13 @@
 //
 // Current implementation doesn't support references or optional field detection
 
-<<<<<<< HEAD
-${withCustomPackage(`
-=======
-${withCustomPackage(`import arcs.Particle
+${withCustomPackage(`import arcs.Entity
 import arcs.NullTermByteArray
->>>>>>> 9f109f83
-import arcs.Entity
-import arcs.Particle;
+import arcs.Particle
+import arcs.StringDecoder
 import arcs.StringEncoder
-<<<<<<< HEAD
-import arcs.StringDecoder`)}`;
-=======
-import arcs.StringDecoder
 import arcs.utf8ToString
 `)}`;
->>>>>>> 9f109f83
   }
 
   getClassGenerator(node: SchemaNode): ClassGenerator {
@@ -126,50 +117,19 @@
 
     return `\
 
-<<<<<<< HEAD
 class ${name}() : Entity<${name}>() {
 
     ${ withFields(`${this.fieldVals.join('\n    ')}`) }
-
+  
     ${withFields(`constructor(
         ${this.fields.join(',\n        ')}
     ): this() {
         ${this.setFields.join('\n        ')}
     }`)}
-
+  
     override fun isSet(): Boolean {
-      return ${withFields(this.fieldSets.join(' || '))}${withoutFields('true')}
+        return ${withFields(this.fieldSets.join(' || '))}${withoutFields('true')}
     }
-  
-    override fun decodeEntity(encoded: String): ${name}? {
-        if (encoded.isEmpty()) return null
-
-        val decoder = StringDecoder(encoded)
-        internalId = decoder.decodeText()
-        decoder.validate("|")
-        ${withFields(`for (_i in 0 until ${fieldCount}) {
-            if (decoder.done()) break
-            val name = decoder.upTo(":")
-            when (name) {
-                ${this.decode.join('\n                ')}
-            }
-            decoder.validate("|")
-        }`)}
-        return this
-    }
-
-    override fun encodeEntity(): String {
-        val encoder = StringEncoder()
-        encoder.encode("", internalId)
-        ${this.encode.join('\n        ')}
-        return encoder.result()
-    }
-    ${withoutFields(`
-    override fun toString(): String {
-        return "${name}()"
-    }`)}
-=======
-${withFields('data ')}class ${name}(${ withFields(`\n  ${this.fields.join(',\n  ')}\n`) }) : Entity<${name}>() {
 
   override fun decodeEntity(encoded: ByteArray): ${name}? {
     if (encoded.isEmpty()) return null
@@ -195,8 +155,8 @@
     encoder.encode("", internalId)
     ${this.encode.join('\n    ')}
     return encoder.toNullTermByteArray()
->>>>>>> 9f109f83
   }
+}
 ${typeDecls}
 `;
   }
