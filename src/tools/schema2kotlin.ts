/**
 * @license
 * Copyright (c) 2019 Google Inc. All rights reserved.
 * This code may only be used under the BSD style license found at
 * http://polymer.github.io/LICENSE.txt
 * Code distributed by Google as part of this project is also
 * subject to an additional IP rights grant found at
 * http://polymer.github.io/PATENTS.txt
 */
import {Schema2Base, ClassGenerator} from './schema2base.js';
import {SchemaNode} from './schema2graph.js';

// TODO: use the type lattice to generate interfaces

// https://kotlinlang.org/docs/reference/keyword-reference.html
// [...document.getElementsByTagName('code')].map(x => x.innerHTML);
// Includes reserve words for Entity Interface
const keywords = [
  'as', 'as?', 'break', 'class', 'continue', 'do', 'else', 'false', 'for', 'fun', 'if', 'in', '!in', 'interface', 'is',
  '!is', 'null', 'object', 'package', 'return', 'super', 'this', 'throw', 'true', 'try', 'typealias', 'val', 'var',
  'when', 'while', 'by', 'catch', 'constructor', 'delegate', 'dynamic', 'field', 'file', 'finally', 'get', 'import',
  'init', 'param', 'property', 'receiver', 'set', 'setparam', 'where', 'actual', 'abstract', 'annotation', 'companion',
  'const', 'crossinline', 'data', 'enum', 'expect', 'external', 'final', 'infix', 'inline', 'inner', 'internal',
  'lateinit', 'noinline', 'open', 'operator', 'out', 'override', 'private', 'protected', 'public', 'reified', 'sealed',
  'suspend', 'tailrec', 'vararg', 'it', 'internalId', 'isSet'
];

const typeMap = {
  'T': {type: 'String', decodeFn: 'decodeText()', defaultVal: `""`},
  'U': {type: 'String', decodeFn: 'decodeText()', defaultVal: `""`},
  'N': {type: 'Double', decodeFn: 'decodeNum()', defaultVal: '0.0'},
  'B': {type: 'Boolean', decodeFn: 'decodeBool()', defaultVal: 'false'},
  'R': {type: '', decodeFn: '', defaultVal: ''},
};

export class Schema2Kotlin extends Schema2Base {
  // test-KOTLIN.file_Name.arcs -> TestKotlinFileName.kt
  outputName(baseName: string): string {
    const parts = baseName.toLowerCase().replace(/\.arcs$/, '').split(/[-._]/);
    return parts.map(part => part[0].toUpperCase() + part.slice(1)).join('') + '.kt';
  }

  fileHeader(outName: string): string {
    const withCustomPackage = (populate: string) => this.scope !== 'arcs' ? populate : '';
    return `\
@file:Suppress("PackageName", "TopLevelName")
package ${this.scope}

//
// GENERATED CODE -- DO NOT EDIT
//
// Current implementation doesn't support references or optional field detection

${withCustomPackage(`import arcs.Entity
import arcs.NullTermByteArray
import arcs.Particle
import arcs.StringDecoder
import arcs.StringEncoder
import arcs.utf8ToString
`)}`;
  }

  getClassGenerator(node: SchemaNode): ClassGenerator {
    return new KotlinGenerator(node);
  }
}

class KotlinGenerator implements ClassGenerator {
  fields: string[] = [];
  fieldVals: string[] = [];
  setFields: string[] = [];
  fieldSets: string[] = [];
  encode: string[] = [];
  decode: string[] = [];

  constructor(readonly node: SchemaNode) {}

  addField(field: string, typeChar: string) {
    const {type, decodeFn, defaultVal} = typeMap[typeChar];
    const fixed = field + (keywords.includes(field) ? '_' : '');

    this.fields.push(`${fixed}: ${type}`);
    this.fieldVals.push(
      `var _${fixed}Set = false\n` +
      `    var ${fixed} = ${defaultVal}\n` +
      `        get() = field\n` +
      `        set(value) {\n` +
      `            field = value\n` +
      `            _${fixed}Set = true\n` +
      `        }`
    );
    this.setFields.push(`this.${fixed} = ${fixed}`);
    this.fieldSets.push(`_${fixed}Set`);

    this.decode.push(`"${field}" -> {`,
                     `    decoder.validate("${typeChar}")`,
                     `    this.${fixed} = decoder.${decodeFn}`,
                     `}`);

    this.encode.push(`${fixed}.let { encoder.encode("${field}:${typeChar}", ${fixed}) }`);
  }

  addReference(field: string, refName: string) {
    // TODO: support reference types in kotlin
  }

  generate(schemaHash: string, fieldCount: number): string {
    const {name, aliases} = this.node;

    let typeDecls = '';
    if (aliases.length) {
      typeDecls = '\n' + aliases.map(a => `typealias ${a} = ${name}`).join('\n') + '\n';
    }

    const withFields = (populate: string) => fieldCount === 0 ? '' : populate;
    const withoutFields = (populate: string) => fieldCount === 0 ? populate : '';

    return `\

<<<<<<< HEAD
class ${name}() : Entity<${name}>() {

    ${ withFields(`${this.fieldVals.join('\n    ')}`) }
  
    ${withFields(`constructor(
        ${this.fields.join(',\n        ')}
    ): this() {
        ${this.setFields.join('\n        ')}
    }`)}
  
    override fun isSet(): Boolean {
        return ${withFields(this.fieldSets.join(' || '))}${withoutFields('true')}
    }
=======
${withFields('data ')}class ${name}(${ withFields(`\n  ${this.fields.join(',\n  ')}\n`) }) : Entity<${name}>() {

  override fun schemaHash() = "${schemaHash}"

  override fun decodeEntity(encoded: ByteArray): ${name}? {
    if (encoded.isEmpty()) return null

    val decoder = StringDecoder(encoded)
    internalId = decoder.decodeText()
    decoder.validate("|")
    ${withFields(`  for (_i in 0 until ${fieldCount}) {
         if (decoder.done()) break
         val name = decoder.upTo(':').utf8ToString()
         when (name) {
           ${this.decode.join('\n           ')}
         }
         decoder.validate("|")
        }
   `)}

    return this
  }
>>>>>>> a1d2a1ce

    override fun decodeEntity(encoded: ByteArray): ${name}? {
        if (encoded.isEmpty()) return null

        val decoder = StringDecoder(encoded)
        internalId = decoder.decodeText()
        decoder.validate("|")
        ${withFields(`for (_i in 0 until ${fieldCount}) {
            if (decoder.done()) break
            val name = decoder.upTo(':').utf8ToString()
            when (name) {
                ${this.decode.join('\n                ')}
            }
            decoder.validate("|")
        }`)}
        return this
    }

    override fun encodeEntity(): NullTermByteArray {
        val encoder = StringEncoder()
        encoder.encode("", internalId)
        ${this.encode.join('\n        ')}
        return encoder.toNullTermByteArray()
    }
}
${typeDecls}
`;
  }
}<|MERGE_RESOLUTION|>--- conflicted
+++ resolved
@@ -117,44 +117,21 @@
 
     return `\
 
-<<<<<<< HEAD
 class ${name}() : Entity<${name}>() {
 
     ${ withFields(`${this.fieldVals.join('\n    ')}`) }
-  
+
     ${withFields(`constructor(
         ${this.fields.join(',\n        ')}
     ): this() {
         ${this.setFields.join('\n        ')}
     }`)}
-  
+    
     override fun isSet(): Boolean {
         return ${withFields(this.fieldSets.join(' || '))}${withoutFields('true')}
     }
-=======
-${withFields('data ')}class ${name}(${ withFields(`\n  ${this.fields.join(',\n  ')}\n`) }) : Entity<${name}>() {
 
-  override fun schemaHash() = "${schemaHash}"
-
-  override fun decodeEntity(encoded: ByteArray): ${name}? {
-    if (encoded.isEmpty()) return null
-
-    val decoder = StringDecoder(encoded)
-    internalId = decoder.decodeText()
-    decoder.validate("|")
-    ${withFields(`  for (_i in 0 until ${fieldCount}) {
-         if (decoder.done()) break
-         val name = decoder.upTo(':').utf8ToString()
-         when (name) {
-           ${this.decode.join('\n           ')}
-         }
-         decoder.validate("|")
-        }
-   `)}
-
-    return this
-  }
->>>>>>> a1d2a1ce
+    override fun schemaHash() = "${schemaHash}"
 
     override fun decodeEntity(encoded: ByteArray): ${name}? {
         if (encoded.isEmpty()) return null
