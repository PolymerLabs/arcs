--- conflicted
+++ resolved
@@ -202,13 +202,8 @@
 Schema(
     listOf(${schemaNames.join(',\n' + ' '.repeat(8))}),
     SchemaFields(
-<<<<<<< HEAD
-        singletons = ${leftPad(ktUtils.mapOf(this.singletonSchemaFields), 8, true)},
-        collections = ${leftPad(ktUtils.mapOf(this.collectionSchemaFields), 8, true)}
-=======
         singletons = ${leftPad(ktUtils.mapOf(this.singletonSchemaFields, 30), 8, true)},
         collections = ${leftPad(ktUtils.mapOf(this.collectionSchemaFields, 30), 8, true)}
->>>>>>> 8b3e4e68
     ),
     "${schemaHash}"
 )`;
@@ -290,7 +285,7 @@
 ${this.opts.wasm ? '' : `\
 
     companion object {
-        val schema = ${leftPad(this.createSchema(schemaHash), 8, true)}
+        val schema = ${this.leftPad(this.createSchema(schemaHash), 8, true)}
         
         init {
             SchemaRegistry.register(schema)
