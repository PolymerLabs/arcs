/**
 * @license
 * Copyright (c) 2020 Google Inc. All rights reserved.
 * This code may only be used under the BSD style license found at
 * http://polymer.github.io/LICENSE.txt
 * Code distributed by Google as part of this project is also
 * subject to an additional IP rights grant found at
 * http://polymer.github.io/PATENTS.txt
 */

/**
 * Kotlin language formatting preferences.
 */
export interface KotlinPreferences {
  indent: number;
  lineLength: number;
}

/**
 * Default language formatting settings.
 */
export const KT_DEFAULT: KotlinPreferences = {indent: 4, lineLength: 100};

/**
 * Collection of utilities for generating Kotlin code.
 */
export class KotlinGenerationUtils {
  constructor(public pref: KotlinPreferences = KT_DEFAULT) {
  }

  /**
   * Formats a function application in Kotlin.
   *
   * @param name name of the function
   * @param args list of arguments to the function
   * @param opts additional options for formatting
   */
  applyFun(name: string, args: string[], {
      // Starting indentation level.
      startIndent = 0,
      // Alternative name for the function with empty arguments.
      emptyName = name,
      // Number of existing indents where the resulting code will be inserted.
      numberOfIndents = 0
    } = {}): string {
    if (args.length === 0) return `${emptyName}()`;
    return `${name}(${this.joinWithIndents(args, {
      startIndent: startIndent + name.length + 2,
      numberOfIndents: numberOfIndents + 1
    })})`;
  }

  /** Formats `mapOf` with correct indentation and defaults. */
  mapOf(args: string[], startIndent: number = 0): string {
    return this.applyFun('mapOf', args, {startIndent, emptyName: 'emptyMap'});
  }

  /** Formats `mutableMapOf` with correct indentation and defaults. */
  mutableMapOf(args: string[], startIndent: number = 0): string {
    return this.applyFun('mutableMapOf', args, {startIndent, emptyName: 'mutableMapOf'});
  }

  /** Formats `listOf` with correct indentation and defaults. */
  listOf(args: string[], startIndent: number = 0): string {
    return this.applyFun('listOf', args, {startIndent, emptyName: 'emptyList'});
  }

  /** Formats `setOf` with correct indentation and defaults. */
  setOf(args: string[], startIndent: number = 0): string {
    return this.applyFun('setOf', args, {startIndent, emptyName: 'emptySet'});
  }

  /**
   * Joins a list of items, taking line length and indentation into account.
   *
   * @param items strings to join
<<<<<<< HEAD
   * @param extraIndent (optional) add other indentation when calculating line limits.
   * @param numberOfIndents (optional) level of indentation
=======
   * @param opts additional options for formatting
>>>>>>> 3db9e959
   */
  joinWithIndents(items: string[], {
      // Starting indentation level.
      startIndent = 0,
      // Number of existing indents where the resulting code will be inserted.
      numberOfIndents = 1
    } = {}): string {
    const candidate = items.join(', ');
    if (startIndent + candidate.length <= this.pref.lineLength) return candidate;
    return `\n${this.indent(items.join(',\n'), numberOfIndents)}\n${this.indent('', numberOfIndents-1)}`;
  }

  /** Indent a codeblock with the preferred indentation. */
  indent(block: string, numberOfIndents: number = 1): string  {
    return leftPad(block, this.pref.indent * numberOfIndents);
  }
}

/** Everyone's favorite NPM module, install not required. */
export function leftPad(input: string, indent: number, skipFirst: boolean = false) {
  return input
    .split('\n')
    .map((line: string, idx: number) => (idx === 0 && skipFirst) ? line : ' '.repeat(indent) + line)
    .join('\n');
}

/** Format a Kotlin string. */
export function quote(s: string) { return `"${s}"`; }

/** Produces import statement if target is not within the same package. */
export function tryImport(importName: string, packageName: string): string {
  const nonWild = importName.replace('.*', '');
  return packageName === nonWild ? '' : `import ${importName}`;
}

/** Coalesces input string such that the first character is upper case. */
export function upperFirst(s: string): string {
  return s[0].toUpperCase() + s.slice(1);
}<|MERGE_RESOLUTION|>--- conflicted
+++ resolved
@@ -74,12 +74,7 @@
    * Joins a list of items, taking line length and indentation into account.
    *
    * @param items strings to join
-<<<<<<< HEAD
-   * @param extraIndent (optional) add other indentation when calculating line limits.
-   * @param numberOfIndents (optional) level of indentation
-=======
    * @param opts additional options for formatting
->>>>>>> 3db9e959
    */
   joinWithIndents(items: string[], {
       // Starting indentation level.
