--- conflicted
+++ resolved
@@ -24,7 +24,6 @@
 import {Policy} from '../runtime/policy/policy.js';
 import {policyToProtoPayload} from './policy2proto.js';
 import {annotationToProtoPayload} from './annotation2proto.js';
-import {Loader} from '../platform/loader-node.js';
 
 export async function encodeManifestToProto(path: string): Promise<Uint8Array> {
   const manifest = await Runtime.parseFile(path);
@@ -33,17 +32,9 @@
 
 export async function manifestToProtoPayload(manifest: Manifest) {
   manifest.validateUniqueDefinitions();
-  return makeManifestProtoPayload(manifest.allParticles, manifest.allRecipes, manifest.allPolicies, manifest.meta.namespace || '');
-}
-
-<<<<<<< HEAD
-export async function encodePlansToProto(plans: Recipe[], namespace: string = '') {
-  const specMap = new Map<string, ParticleSpec>();
-  for (const spec of flatMap(plans, r => r.particles).map(p => p.spec)) {
-    specMap.set(spec.name, spec);
-  }
-  return encodePayload(await makeManifestProtoPayload([...specMap.values()], plans, [], namespace));
-=======
+  return makeManifestProtoPayload(manifest.allParticles, manifest.allRecipes, manifest.allPolicies);
+}
+
 export async function encodePlansToProto(plans: Recipe[], manifest: Manifest) {
   // In the recipe data structure every particle in a recipe currently has its own copy
   // of a particle spec. This copy is used in type inference and gets mutated as recipe
@@ -57,12 +48,11 @@
   const particleSpecs = manifest.allParticles.filter(p => planParticleIds.includes(specToId(p)));
 
   return encodePayload(await makeManifestProtoPayload(particleSpecs, plans, /* policies= */ []));
->>>>>>> d6b31b0c
-}
-
-async function makeManifestProtoPayload(particles: ParticleSpec[], recipes: Recipe[], policies: Policy[], namespace: string = '') {
-  return {
-    particleSpecs: await Promise.all(particles.map(p => particleSpecToProtoPayload(p, namespace))),
+}
+
+async function makeManifestProtoPayload(particles: ParticleSpec[], recipes: Recipe[], policies: Policy[]) {
+  return {
+    particleSpecs: await Promise.all(particles.map(p => particleSpecToProtoPayload(p))),
     recipes: await Promise.all(recipes.map(r => recipeToProtoPayload(r))),
     policies: policies.map(policyToProtoPayload),
   };
@@ -74,29 +64,18 @@
   return ManifestProto.encode(ManifestProto.create(payload)).finish();
 }
 
-async function particleSpecToProtoPayload(spec: ParticleSpec, namespace: string = '') {
+async function particleSpecToProtoPayload(spec: ParticleSpec) {
   const connections = await Promise.all(spec.connections.map(async connectionSpec => handleConnectionSpecToProtoPayload(connectionSpec)));
   const claims = flatMap(spec.connections, connectionSpec => claimsToProtoPayload(spec, connectionSpec));
   const checks = flatMap(spec.connections, connectionSpec => checksToProtoPayload(spec, connectionSpec));
 
-  const loader = new Loader({});
-
-  let classpath = spec.implFile && spec.implFile.substring(spec.implFile.lastIndexOf('/') + 1);
-  if (classpath && classpath.startsWith('.')) {
-    classpath = namespace + classpath;
-  }
-
   return {
     name: spec.name,
-    location: loader.isJvmClasspath(classpath) ? classpath : spec.implFile,
+    location: spec.implFile,
     connections,
     claims,
     checks
   };
-}
-
-function replaceAll(candidate: string, target: string, replacement: string): string {
-  return candidate.split(target).join(replacement);
 }
 
 async function handleConnectionSpecToProtoPayload(spec: HandleConnectionSpec) {
@@ -289,7 +268,7 @@
     tags: handle.tags,
     fate: fateOrdinal,
     type: await typeToProtoPayload(handle.type || handle.mappedType),
-    annotations: handle.annotations.map(annotationToProtoPayload),
+    annotations: handle.annotations.map(annotationToProtoPayload)
   };
 
   if (handle.storageKey) {
