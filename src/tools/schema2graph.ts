--- conflicted
+++ resolved
@@ -69,7 +69,7 @@
   refs = new Map<string, SchemaNode>();
 
   get uniqueSchema() {
-    return !this.allSchemaNodes.some(s => s.schema !== this.schema && s.schema.name === this.schema.name);
+    return !this.allSchemaNodes.some(s => s.schema && this.schema && s.schema !== this.schema && s.schema.name === this.schema.name);
   }
 
   // A name of the code generated class representing this schema on platforms where we've adopted
@@ -79,7 +79,7 @@
   // - The connection name: if schema name is not unique, but connection name is.
   // - The internal index (i.e. using Internal$N pattern): if schema is not unique.
   get entityClassName() {
-    if (this.uniqueSchema && this.schema && this.schema.name) {
+    if (this.uniqueSchema && this.schema.name) {
       return this.schema.name;
     }
     return this.fullEntityClassName;
@@ -97,20 +97,10 @@
     return `${this.particleSpec.name}Internal${index}`;
   }
 
-<<<<<<< HEAD
-  get uniqueSchema() {
-    return !this.allSchemaNodes.some(s => this.schema && s.schema && s.schema !== this.schema && s.schema.name === this.schema.name);
-  }
-
-  // This will return the most "human friendly" name for the schema. This is the name (actual class
-  // name or alias) that should be used when typing a handle exposed to the particle. It will never
-  // return internal names, e.g. Internal$N.
-=======
   // The most "human friendly" name for the schema. This is the name that should be used when
   // generating the handle exposed to the particle. It will preferentially be a name based off the
   // schema name, if not possible the full schema address will be used. It will never the name
   // based off the internal counter (i.e. Internal$N pattern)
->>>>>>> 3db9e959
   humanName(connection: HandleConnectionSpec): string {
     if (this.uniqueSchema || this.sources.length === 1) {
       return this.entityClassName;
