/**
 * @license
 * Copyright (c) 2019 Google Inc. All rights reserved.
 * This code may only be used under the BSD style license found at
 * http://polymer.github.io/LICENSE.txt
 * Code distributed by Google as part of this project is also
 * subject to an additional IP rights grant found at
 * http://polymer.github.io/PATENTS.txt
 */
import {Schema} from '../runtime/schema.js';
import {Type, TypeVariable} from '../runtime/type.js';
import {HandleConnectionSpec, ParticleSpec} from '../runtime/particle-spec.js';
import {upperFirst} from './kotlin-generation-utils.js';
import {AtLeastAsSpecific} from '../runtime/refiner.js';

// Describes a source from where the Schema has been collected.
export class SchemaSource {
  constructor(
    readonly particleSpec: ParticleSpec,
    readonly connection: HandleConnectionSpec,
    // Path consisting of field names and tuples indices describing where the schema was found.
    //
    // Example for a schema Address:
    // Type: [Address]                                      Path: []
    // Type: Person {home: &Place {address: &Address {}}}   Path: ['home', 'address']
    // Type: (&Person {}, &Address {})                      Path: ['1']
    readonly path: string[]
  ) {}

  child(leaf: string) {
    return new SchemaSource(this.particleSpec, this.connection, [...this.path, leaf]);
  }

  // Full name is used to described this particular occurrence of the schema.
  get fullName() {
    return `${this.particleSpec.name}_${upperFirst(this.connection.name)}` +
       this.path.map(p => `_${upperFirst(p)}`).join('');
  }
}

export class SchemaNode {
  constructor(
    // Schemas can be null when the node represents a type variable with no constraints.
    readonly schema: Schema | null,
    readonly particleSpec: ParticleSpec,
    readonly allSchemaNodes: SchemaNode[],
    // Type variable associated with the schema node.
<<<<<<< HEAD
    readonly fromVariable: string | null = null
=======
    readonly variableName: string | null = null
>>>>>>> 9a33e9a8
  ) {}

  readonly sources: SchemaSource[] = [];

  // All schemas that can be sliced to this one.
  descendants = new Set<SchemaNode>();

  // Immediate descendants and ancestors. Initially null as state indicators during the two
  // build phases, but will be set to empty arrays if no parents or children are present.
  parents: SchemaNode[] = null;
  children: SchemaNode[] = null;

  // Maps reference fields to the node for their contained schema. This is also used to
  // ensure that nested schemas are generated before the references that rely on them.
  refs = new Map<string, SchemaNode>();

  // A name of the code generated class representing this schema.
  get entityClassName() {
    if (this.sources.length === 1) {
      // If there is just one source, use its full name.
      return this.sources[0].fullName;
    }
    // If there are multiple occurences use a generated name to which we will generate aliases.
    const index = this.allSchemaNodes.filter(n => n.sources.length > 1).indexOf(this) + 1;
    return `${this.particleSpec.name}Internal${index}`;
  }

  // This will return the most "human friendly" name for the schema. This is the name (actual class
  // name or alias) that should be used when typing a handle exposed to the particle. It will never
  // return internal names, e.g. Internal$N.
  // Note: Right now this will always return source.fullName, but it is a stepping stone towards
  // renaming the generated entities to use schema names when possible.
  humanName(connection: HandleConnectionSpec): string {
    const sourcesFromConnection = this.sources.filter(s => s.connection === connection);
    const minPathLength = Math.min(...sourcesFromConnection.map(s => s.path.length));
    const bestSource = sourcesFromConnection.find(s => s.path.length === minPathLength);
    return bestSource.fullName;
  }

  // This method is a temporary workaround. To fully support tuples we need to enhance the spec
  // definition for Kotlin handles.
  // TODO(b/157598151): Update HandleSpec from hardcoded single EntitySpec to
  //                    allowing multiple EntitySpecs for handles of tuples.
  static singleSchemaHumanName(connection: HandleConnectionSpec, nodes: SchemaNode[]): string {
    const topLevelNodes = SchemaNode.findTopLevelNodes(connection, nodes);
    const humanNames = topLevelNodes.map(n => n.humanName(connection));
    return humanNames.sort()[0];
  }

  // Returns all "top-level" schema nodes for the given connection.
  // There will be a single one for handles of entities or references to entities,
  // but arbitrary many for handles of tuples.
  private static findTopLevelNodes(connection: HandleConnectionSpec, nodes: SchemaNode[]): SchemaNode[] {
    const sourcesFromConnection = nodes
        .map(n => n.sources)
        .reduce((curr, acc) => [...acc, ...curr], [])
        .filter(s => s.connection === connection);
    const minPathLength = Math.min(...sourcesFromConnection.map(s => s.path.length));
    const bestSources = sourcesFromConnection.filter(s => s.path.length === minPathLength);
    return nodes.filter(n => n.sources.some(s => bestSources.includes(s)));
  }
}

function* topLevelSchemas(type: Type, path: string[] = []):
<<<<<<< HEAD
    IterableIterator<{schema: Schema | null, path: string[], fromVariable: string | null}> {
=======
    IterableIterator<{schema: Schema | null, path: string[], variableName: string | null}> {
>>>>>>> 9a33e9a8
  if (type.getContainedType()) {
    yield* topLevelSchemas(type.getContainedType(), path);
  } else if (type.getContainedTypes()) {
    const inner = type.getContainedTypes();
    for (let i = 0; i < inner.length; i++) {
      yield* topLevelSchemas(inner[i], [...path, `${i}`]);
    }
  } else if (type.getEntitySchema()) {
<<<<<<< HEAD
    yield {schema: type.getEntitySchema(), path, fromVariable: null};
  } else if (type.hasVariable) {
    const schema = (type.canWriteSuperset && type.canWriteSuperset.getEntitySchema())
      || (type.canReadSubset && type.canReadSubset.getEntitySchema());
    yield {schema, path, fromVariable: (type as TypeVariable).variable.name};
=======
    yield {schema: type.getEntitySchema(), path, variableName: null};
  } else if (type.hasVariable) {
    const schema = (type.canWriteSuperset && type.canWriteSuperset.getEntitySchema())
      || (type.canReadSubset && type.canReadSubset.getEntitySchema());
    yield {schema, path, variableName: (type as TypeVariable).variable.name};
>>>>>>> 9a33e9a8
  }
}

// Builds a directed type lattice graph from the set of schemas defined in a particle's connections,
// including schemas nested in references, with one node per unique schema found. The graph's edges
// indicate "slicability", such that a child node's schema can be sliced to any of its parents.
// For example, the schema '* {Text t, URL u}' is slicable to both '* {Text t}' and '* {URL u}'.
//
// The graph has a second set of edges via the refs field, which connects nodes whose schemas have
// references to other nodes which hold those references' nested schemas. These are used to ensure
// classes are generated in the order needed to satisfy their reference field type definitions.
export class SchemaGraph {
  nodes: SchemaNode[] = [];
  startNodes: SchemaNode[];

  constructor(readonly particleSpec: ParticleSpec) {
    // First pass to establish a node for each unique schema, with the descendants field populated.
    for (const connection of this.particleSpec.connections) {
<<<<<<< HEAD
      for (const {schema, path, fromVariable} of topLevelSchemas(connection.type)) {
=======
      for (const {schema, path, variableName} of topLevelSchemas(connection.type)) {
>>>>>>> 9a33e9a8
        this.createNodes(
          schema,
          this.particleSpec,
          new SchemaSource(this.particleSpec, connection, path),
<<<<<<< HEAD
          fromVariable
=======
          variableName
>>>>>>> 9a33e9a8
        );
      }
    }

    // Both the second pass and the walk() method need to start from nodes with no parents.
    this.startNodes = this.nodes.filter(n => !n.parents);

    // Second pass to set up the class names, aliases, parents and children.
    for (const node of this.startNodes) {
      node.parents = [];
      this.process(node);
    }
  }

  private createNodes(schema: Schema, particleSpec: ParticleSpec, source: SchemaSource,
<<<<<<< HEAD
                      fromVariable: string | null) {
    let node = this.nodes.find((candidate: SchemaNode) => {
      // Aggregate type variable nodes of the same name together.
      if (fromVariable) {
        return fromVariable === candidate.fromVariable;
      }

      // Aggregate nodes with the same schema together.
      if (!candidate.fromVariable) {
=======
                      variabelName: string | null) {
    let node = this.nodes.find((candidate: SchemaNode) => {
      // Aggregate type variable nodes of the same name together.
      if (variabelName) {
        return variabelName === candidate.variableName;
      }

      // Aggregate nodes with the same schema together.
      if (!candidate.variableName) {
>>>>>>> 9a33e9a8
        return schema.equals(candidate.schema);
      }

      return false;
    });
    if (node) {
      node.sources.push(source);
    } else {
      // This is a new schema. Check for slicability against all previous schemas
      // (in both directions) to establish the descendancy mappings.
<<<<<<< HEAD
      node = new SchemaNode(schema, particleSpec, this.nodes, fromVariable);
      node.sources.push(source);
      for (const previous of this.nodes) {
        for (const [a, b] of [[node, previous], [previous, node]]) {
          if (a.fromVariable && a.fromVariable === b.fromVariable && !b.descendants.has(a)) {
            a.descendants.add(b);
            b.parents = [];
          } else if (!a.fromVariable && !b.fromVariable &&
=======
      node = new SchemaNode(schema, particleSpec, this.nodes, variabelName);
      node.sources.push(source);
      for (const previous of this.nodes) {
        for (const [a, b] of [[node, previous], [previous, node]]) {
          if (a.variableName && a.variableName === b.variableName && !b.descendants.has(a)) {
            a.descendants.add(b);
            b.parents = [];
          } else if (!a.variableName && !b.variableName &&
>>>>>>> 9a33e9a8
            b.schema.isEquivalentOrMoreSpecific(a.schema) === AtLeastAsSpecific.YES) {
            if (b.descendants.has(a)) {
              throw new Error(`Cannot add ${b} to ${a}.descendants as it would create a cycle.`);
            }
            a.descendants.add(b);  // b can be sliced to a
            b.parents = [];        // non-null to indicate this has parents; will be filled later
          }
        }
      }

      this.nodes.push(node);
    }

    // Handle type variables with no constraints (null schemas).
    if (!schema) {
      return node;
    }

    // Recurse on any nested schemas in reference-typed fields. We need to do this even if we've
    // seen this schema before, to ensure any nested schemas end up aliased appropriately.
    for (const [field, descriptor] of Object.entries(schema.fields)) {
      let nestedSchema: Schema | undefined;
      if (descriptor.kind === 'schema-reference') {
        nestedSchema = descriptor.schema.model.entitySchema;
      } else if (descriptor.kind === 'schema-collection' && descriptor.schema.kind === 'schema-reference') {
        nestedSchema = descriptor.schema.schema.model.entitySchema;
      }
      if (nestedSchema) {
        // When a type variable has a nested schema, it should be backed by a) a distinct entity from
        // a schema with the same name and b) a distinct entity from the original type variable.
        // To accomplish this, we need to associate the nested schema with a "child" type variable.
<<<<<<< HEAD
        const nestedVar = fromVariable && `${fromVariable}.${field}`;
=======
        const nestedVar = variabelName && `${variabelName}.${field}`;
>>>>>>> 9a33e9a8
        // We have a reference field. Generate a node for its nested schema and connect it into the
        // refs map to indicate that this node requires nestedNode's class to be generated first.
        const nestedNode = this.createNodes(nestedSchema, particleSpec, source.child(field), nestedVar);
        node.refs.set(field, nestedNode);
      }
    }
    return node;
  }

  private process(node: SchemaNode) {
    if (node.children) return;  // already visited

    // Set up children links: collect descendants of descendants.
    const transitiveDescendants = new Set<SchemaNode>();
    for (const d of node.descendants) {
      for (const td of d.descendants) {
        transitiveDescendants.add(td);
      }
    }

    // children = (all descendants) - (descendants of descendants)
    node.children = [...node.descendants].filter(x => !transitiveDescendants.has(x));

    // Set up parent links on child nodes.
    for (const child of node.children) {
      child.parents.push(node);
      this.process(child);
    }
  }

  // Traverses the graph to yield schemas in the order in which they should be generated.
  // The traversal is primarily breadth-first, but some nodes may be pushed back due to
  // unsatisfied constraints.
  * walk(): IterableIterator<SchemaNode> {
    const queue: SchemaNode[] = [...this.startNodes];
    const seen = new Set<SchemaNode>();
    while (queue.length > 0) {
      const node = queue.shift();
      if (seen.has(node)) {
        continue;
      }

      // We can only process this node if all its parents and reference fields have
      // themselves been processed. If not, push it to the back of the queue.
      if (node.parents.some(p => !seen.has(p)) ||
          [...node.refs.values()].some(r => !seen.has(r))) {
        queue.push(node);
        continue;
      }

      queue.push(...node.children);
      seen.add(node);
      yield node;
    }
  }
}<|MERGE_RESOLUTION|>--- conflicted
+++ resolved
@@ -45,11 +45,7 @@
     readonly particleSpec: ParticleSpec,
     readonly allSchemaNodes: SchemaNode[],
     // Type variable associated with the schema node.
-<<<<<<< HEAD
-    readonly fromVariable: string | null = null
-=======
     readonly variableName: string | null = null
->>>>>>> 9a33e9a8
   ) {}
 
   readonly sources: SchemaSource[] = [];
@@ -114,11 +110,7 @@
 }
 
 function* topLevelSchemas(type: Type, path: string[] = []):
-<<<<<<< HEAD
-    IterableIterator<{schema: Schema | null, path: string[], fromVariable: string | null}> {
-=======
     IterableIterator<{schema: Schema | null, path: string[], variableName: string | null}> {
->>>>>>> 9a33e9a8
   if (type.getContainedType()) {
     yield* topLevelSchemas(type.getContainedType(), path);
   } else if (type.getContainedTypes()) {
@@ -127,19 +119,11 @@
       yield* topLevelSchemas(inner[i], [...path, `${i}`]);
     }
   } else if (type.getEntitySchema()) {
-<<<<<<< HEAD
-    yield {schema: type.getEntitySchema(), path, fromVariable: null};
-  } else if (type.hasVariable) {
-    const schema = (type.canWriteSuperset && type.canWriteSuperset.getEntitySchema())
-      || (type.canReadSubset && type.canReadSubset.getEntitySchema());
-    yield {schema, path, fromVariable: (type as TypeVariable).variable.name};
-=======
     yield {schema: type.getEntitySchema(), path, variableName: null};
   } else if (type.hasVariable) {
     const schema = (type.canWriteSuperset && type.canWriteSuperset.getEntitySchema())
       || (type.canReadSubset && type.canReadSubset.getEntitySchema());
     yield {schema, path, variableName: (type as TypeVariable).variable.name};
->>>>>>> 9a33e9a8
   }
 }
 
@@ -158,20 +142,12 @@
   constructor(readonly particleSpec: ParticleSpec) {
     // First pass to establish a node for each unique schema, with the descendants field populated.
     for (const connection of this.particleSpec.connections) {
-<<<<<<< HEAD
-      for (const {schema, path, fromVariable} of topLevelSchemas(connection.type)) {
-=======
       for (const {schema, path, variableName} of topLevelSchemas(connection.type)) {
->>>>>>> 9a33e9a8
         this.createNodes(
           schema,
           this.particleSpec,
           new SchemaSource(this.particleSpec, connection, path),
-<<<<<<< HEAD
-          fromVariable
-=======
           variableName
->>>>>>> 9a33e9a8
         );
       }
     }
@@ -187,17 +163,6 @@
   }
 
   private createNodes(schema: Schema, particleSpec: ParticleSpec, source: SchemaSource,
-<<<<<<< HEAD
-                      fromVariable: string | null) {
-    let node = this.nodes.find((candidate: SchemaNode) => {
-      // Aggregate type variable nodes of the same name together.
-      if (fromVariable) {
-        return fromVariable === candidate.fromVariable;
-      }
-
-      // Aggregate nodes with the same schema together.
-      if (!candidate.fromVariable) {
-=======
                       variabelName: string | null) {
     let node = this.nodes.find((candidate: SchemaNode) => {
       // Aggregate type variable nodes of the same name together.
@@ -207,7 +172,6 @@
 
       // Aggregate nodes with the same schema together.
       if (!candidate.variableName) {
->>>>>>> 9a33e9a8
         return schema.equals(candidate.schema);
       }
 
@@ -218,16 +182,6 @@
     } else {
       // This is a new schema. Check for slicability against all previous schemas
       // (in both directions) to establish the descendancy mappings.
-<<<<<<< HEAD
-      node = new SchemaNode(schema, particleSpec, this.nodes, fromVariable);
-      node.sources.push(source);
-      for (const previous of this.nodes) {
-        for (const [a, b] of [[node, previous], [previous, node]]) {
-          if (a.fromVariable && a.fromVariable === b.fromVariable && !b.descendants.has(a)) {
-            a.descendants.add(b);
-            b.parents = [];
-          } else if (!a.fromVariable && !b.fromVariable &&
-=======
       node = new SchemaNode(schema, particleSpec, this.nodes, variabelName);
       node.sources.push(source);
       for (const previous of this.nodes) {
@@ -236,7 +190,6 @@
             a.descendants.add(b);
             b.parents = [];
           } else if (!a.variableName && !b.variableName &&
->>>>>>> 9a33e9a8
             b.schema.isEquivalentOrMoreSpecific(a.schema) === AtLeastAsSpecific.YES) {
             if (b.descendants.has(a)) {
               throw new Error(`Cannot add ${b} to ${a}.descendants as it would create a cycle.`);
@@ -268,11 +221,7 @@
         // When a type variable has a nested schema, it should be backed by a) a distinct entity from
         // a schema with the same name and b) a distinct entity from the original type variable.
         // To accomplish this, we need to associate the nested schema with a "child" type variable.
-<<<<<<< HEAD
-        const nestedVar = fromVariable && `${fromVariable}.${field}`;
-=======
         const nestedVar = variabelName && `${variabelName}.${field}`;
->>>>>>> 9a33e9a8
         // We have a reference field. Generate a node for its nested schema and connect it into the
         // refs map to indicate that this node requires nestedNode's class to be generated first.
         const nestedNode = this.createNodes(nestedSchema, particleSpec, source.child(field), nestedVar);
