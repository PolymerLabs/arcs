package arcs.android.demo.service;

import android.app.assist.AssistStructure.ViewNode;
import android.util.Log;
import android.view.autofill.AutofillId;
import arcs.api.Collection;
import arcs.api.Handle;
import arcs.api.ParticleBase;
import arcs.api.PortableJson;
<<<<<<< HEAD
=======
import arcs.api.PortableJsonParser;
>>>>>>> 798339d0
import java.util.Map;

public class AutofillParticle extends ParticleBase {

  private final ViewNode node;
  private final AutofillCallback callback;

  private static final String TAG = "Arcs";

  public interface AutofillCallback {
    void onAutofillResult(AutofillId autofillId, String suggestion);
  }

<<<<<<< HEAD
  AutofillParticle(ViewNode node, AutofillCallback callback) {
=======
  AutofillParticle(PortableJsonParser jsonParser, ViewNode node, AutofillCallback callback) {
    this.jsonParser = jsonParser;
>>>>>>> 798339d0
    this.node = node;
    this.callback = callback;

    Log.d(TAG, "AutofillParticle::ctor()");
  }

  @Override
  public void setHandles(Map<String, Handle> handleByName) {
    super.setHandles(handleByName);

    Collection requestHandle = (Collection) handleByName.get("request");
    // Fill in the request handle so the rest of the recipe can use the data.
    // NOTE: request is an `out` handle, it doesn't get onHandleSync calls.
    requestHandle.store(jsonParser.emptyObject().put("rawData", getJsonRequest()));
  }

  // Called when the particle's handles are updated. Return the autofill suggestion back to the
  // caller.
  @Override
  public void onHandleUpdate(Handle handle, PortableJson update) {
    super.onHandleUpdate(handle, update);

    if (handle.name.equals("response") && update.hasKey("added")) {
      PortableJson added = update.getArray("added");
      if (added.getLength() != 1) {
        throw new IllegalStateException("Expected a single result.");
      }
      PortableJson response = added.getObject(0).getObject("rawData");
      String suggestion = response.getString("suggestion");
      callback.onAutofillResult(node.getAutofillId(), suggestion);
    }
  }

  private PortableJson getJsonRequest() {
    PortableJson request = jsonParser.emptyObject();

    String[] hints = node.getAutofillHints();
    if (hints != null && hints.length > 0) {
      request.put("hint", hints[0]);
    }
    return request;
  }
}<|MERGE_RESOLUTION|>--- conflicted
+++ resolved
@@ -7,10 +7,8 @@
 import arcs.api.Handle;
 import arcs.api.ParticleBase;
 import arcs.api.PortableJson;
-<<<<<<< HEAD
-=======
 import arcs.api.PortableJsonParser;
->>>>>>> 798339d0
+
 import java.util.Map;
 
 public class AutofillParticle extends ParticleBase {
@@ -24,12 +22,8 @@
     void onAutofillResult(AutofillId autofillId, String suggestion);
   }
 
-<<<<<<< HEAD
-  AutofillParticle(ViewNode node, AutofillCallback callback) {
-=======
   AutofillParticle(PortableJsonParser jsonParser, ViewNode node, AutofillCallback callback) {
     this.jsonParser = jsonParser;
->>>>>>> 798339d0
     this.node = node;
     this.callback = callback;
 
