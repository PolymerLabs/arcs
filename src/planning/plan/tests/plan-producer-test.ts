--- conflicted
+++ resolved
@@ -10,8 +10,6 @@
 import {assert} from '../../../platform/chai-web.js';
 import {Arc} from '../../../runtime/arc.js';
 import {ArcId} from '../../../runtime/id.js';
-import {Loader} from '../../../platform/loader.js';
-import {Manifest} from '../../../runtime/manifest.js';
 import {Runtime} from '../../../runtime/runtime.js';
 import {storageKeyPrefixForTest, storageKeyForTest} from '../../../runtime/testing/handle-for-test.js';
 import {PlanProducer} from '../../plan/plan-producer.js';
@@ -79,16 +77,6 @@
 
 // Run test suite for each storageKeyBase
 describe('plan producer', () => {
-<<<<<<< HEAD
-=======
-  beforeEach(() => {
-    Runtime.resetDrivers();
-  });
-
-  afterEach(() => {
-    Runtime.resetDrivers();
-  });
->>>>>>> a5b99df8
 
   async function createProducer() {
     const runtime = new Runtime();
