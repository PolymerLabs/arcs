--- conflicted
+++ resolved
@@ -94,17 +94,13 @@
     const trace = Tracing.start({cat: 'indexing', name: 'RecipeIndex::constructor', overview: true});
     const idGenerator = IdGenerator.newSession();
     const arcStub = new Arc({
+      stub: true,
       id: idGenerator.newArcId('index-stub'),
       context: new Manifest({id: idGenerator.newArcId('empty-context')}),
+      slotComposer: new SlotComposer({noRoot: true}),
       loader: arc.loader,
-      slotComposer: new SlotComposer({noRoot: true}),
-      stub: true,
-<<<<<<< HEAD
-      storageManager: arc.storageManager,
+      storageService: arc.storageService,
       driverFactory: arc.driverFactory
-=======
-      storageService: arc.storageService
->>>>>>> 83149f33
     });
     const strategizer = new Strategizer(
       [
