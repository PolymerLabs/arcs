load("@bazel_tools//tools/build_defs/repo:http.bzl", "http_archive")

# NodeJS

http_archive(
    name = "build_bazel_rules_nodejs",
    sha256 = "0942d188f4d0de6ddb743b9f6642a26ce1ad89f09c0035a9a5ca5ba9615c96aa",
    urls = ["https://github.com/bazelbuild/rules_nodejs/releases/download/0.38.1/rules_nodejs-0.38.1.tar.gz"],
)

load("@build_bazel_rules_nodejs//:index.bzl", "node_repositories")

node_repositories(
    node_version = "10.16.0",
    package_json = ["//:package.json"],
    yarn_version = "1.13.0",
)

# Java deps from Maven. This has to be declare before rules_kotlin

RULES_JVM_EXTERNAL_TAG = "2.10"

RULES_JVM_EXTERNAL_SHA = "1bbf2e48d07686707dd85357e9a94da775e1dbd7c464272b3664283c9c716d26"

http_archive(
    name = "rules_jvm_external",
    sha256 = RULES_JVM_EXTERNAL_SHA,
    strip_prefix = "rules_jvm_external-%s" % RULES_JVM_EXTERNAL_TAG,
    url = "https://github.com/bazelbuild/rules_jvm_external/archive/%s.zip" % RULES_JVM_EXTERNAL_TAG,
)

load("@rules_jvm_external//:defs.bzl", "maven_install")

ANDROIDX_LIFECYCLE_VERSION = "2.1.0"

ANDROIDX_TEST_VERSION = "1.2.0"

ANDROIDX_WORK_VERSION = "2.3.1"

AUTO_VALUE_VERSION = "1.7"

AUTO_SERVICE_VERSION = "1.0-rc6"

KOTLINX_ATOMICFU_VERSION = "0.14.1"

KOTLINX_COROUTINES_VERSION = "1.3.3"

ROBOLECTRIC_VERSION = "4.1"

KOTLINPOET_VERSION = "1.0.1"

CLIKT_VERSION = "2.2.0"

maven_install(
    artifacts = [
        "androidx.appcompat:appcompat:1.1.0",
        "androidx.annotation:annotation:1.1.0",
        "androidx.lifecycle:lifecycle-common:" + ANDROIDX_LIFECYCLE_VERSION,
        "androidx.lifecycle:lifecycle-common-java8:" + ANDROIDX_LIFECYCLE_VERSION,
        "androidx.lifecycle:lifecycle-runtime:" + ANDROIDX_LIFECYCLE_VERSION,
        "androidx.webkit:webkit:1.1.0-rc01",
        "androidx.work:work-runtime:" + ANDROIDX_WORK_VERSION,
        "androidx.work:work-testing:" + ANDROIDX_WORK_VERSION,
        "androidx.test:core:" + ANDROIDX_TEST_VERSION,
        "androidx.test.ext:junit:1.1.1",
        "androidx.test:monitor:" + ANDROIDX_TEST_VERSION,
        "androidx.test:runner:" + ANDROIDX_TEST_VERSION,
        "androidx.test:rules:" + ANDROIDX_TEST_VERSION,
        "com.google.flogger:flogger:0.4",
        "com.google.code.findbugs:jsr305:3.0.2",
        "com.google.flogger:flogger-system-backend:0.4",
        "com.google.dagger:dagger:2.23.1",
        "com.google.dagger:dagger-compiler:2.23.1",
        "com.google.auto.value:auto-value:" + AUTO_VALUE_VERSION,
        "com.google.auto.value:auto-value-annotations:" + AUTO_VALUE_VERSION,
        "com.google.auto.service:auto-service:" + AUTO_SERVICE_VERSION,
        "com.google.auto.service:auto-service-annotations:" + AUTO_SERVICE_VERSION,
        "com.google.protobuf:protobuf-java:3.11.4",
        "com.google.truth:truth:1.0",
        "com.github.ajalt:clikt:" + CLIKT_VERSION,
        "com.nhaarman.mockitokotlin2:mockito-kotlin:2.2.0",
        "javax.inject:javax.inject:1",
        "junit:junit:4.11",
        "org.jetbrains.kotlin:kotlin-reflect:1.3.61",
        "org.jetbrains.kotlinx:kotlinx-coroutines-android:" + KOTLINX_COROUTINES_VERSION,
        "org.jetbrains.kotlinx:kotlinx-coroutines-core:" + KOTLINX_COROUTINES_VERSION,
        "org.jetbrains.kotlinx:kotlinx-coroutines-core-js:" + KOTLINX_COROUTINES_VERSION,
        "org.jetbrains.kotlinx:kotlinx-coroutines-test:" + KOTLINX_COROUTINES_VERSION,
        "org.jetbrains.kotlinx:atomicfu:" + KOTLINX_ATOMICFU_VERSION,
        "org.jetbrains.kotlinx:atomicfu-js:" + KOTLINX_ATOMICFU_VERSION,
        "org.json:json:20141113",
        "org.mockito:mockito-core:2.23.0",
        "org.robolectric:robolectric:" + ROBOLECTRIC_VERSION,
        "org.robolectric:shadowapi:" + ROBOLECTRIC_VERSION,
        "org.robolectric:shadows-framework:" + ROBOLECTRIC_VERSION,
        "com.squareup:kotlinpoet:" + KOTLINPOET_VERSION,
    ],
    fetch_sources = True,
    repositories = [
        "https://jcenter.bintray.com/",
        "https://maven.google.com",
        "https://repo1.maven.org/maven2",
    ],
)

# @rules_proto is used by KotlincWorker and must be declared before rules_kotlin

http_archive(
    name = "rules_proto",
    sha256 = "602e7161d9195e50246177e7c55b2f39950a9cf7366f74ed5f22fd45750cd208",
    strip_prefix = "rules_proto-97d8af4dc474595af3900dd85cb3a29ad28cc313",
    urls = [
        "https://mirror.bazel.build/github.com/bazelbuild/rules_proto/archive/97d8af4dc474595af3900dd85cb3a29ad28cc313.tar.gz",
        "https://github.com/bazelbuild/rules_proto/archive/97d8af4dc474595af3900dd85cb3a29ad28cc313.tar.gz",
    ],
)

load("@rules_proto//proto:repositories.bzl", "rules_proto_dependencies", "rules_proto_toolchains")

rules_proto_dependencies()

rules_proto_toolchains()

# Install Emscripten via the emsdk.

load("//build_defs/emscripten:repo.bzl", "emsdk_repo")

emsdk_repo()

# Install the Kotlin-Native compiler

load("//build_defs/kotlin_native:repo.bzl", "kotlin_native_repo")

kotlin_native_repo()

# Android SDK

android_sdk_repository(
    name = "androidsdk",
    api_level = 29,
)

http_archive(
    name = "build_bazel_rules_android",
    sha256 = "cd06d15dd8bb59926e4d65f9003bfc20f9da4b2519985c27e190cddc8b7a7806",
    strip_prefix = "rules_android-0.1.1",
    urls = ["https://github.com/bazelbuild/rules_android/archive/v0.1.1.zip"],
)

# Kotlin

load("@bazel_tools//tools/build_defs/repo:git.bzl", "git_repository")

git_repository(
    name = "io_bazel_rules_kotlin",
    commit = "3d92e4c2998805c61a87be01b027f1c89da974d0",
    remote = "https://github.com/cromwellian/rules_kotlin.git",
    shallow_since = "1578612474 -0800",
)

load("@io_bazel_rules_kotlin//kotlin:dependencies.bzl", "kt_download_local_dev_dependencies")
load("@io_bazel_rules_kotlin//kotlin:kotlin.bzl", "kotlin_repositories")

KOTLIN_VERSION = "1.3.70"

KOTLINC_RELEASE_SHA = "709d782ff707a633278bac4c63bab3026b768e717f8aaf62de1036c994bc89c7"

KOTLINC_RELEASE = {
    "urls": [
        "https://github.com/JetBrains/kotlin/releases/download/v{v}/kotlin-compiler-{v}.zip".format(v = KOTLIN_VERSION),
    ],
    "sha256": KOTLINC_RELEASE_SHA,
}

kt_download_local_dev_dependencies()

kotlin_repositories(compiler_release = KOTLINC_RELEASE)

register_toolchains("//third_party/java/arcs/build_defs/internal:kotlin_toolchain")

# Robolectric

http_archive(
    name = "robolectric",
    sha256 = "2ee850ca521288db72b0dedb9ecbda55b64d11c470435a882f8daf615091253d",
    strip_prefix = "robolectric-bazel-4.1",
    urls = ["https://github.com/robolectric/robolectric-bazel/archive/4.1.tar.gz"],
)

load("@robolectric//bazel:robolectric.bzl", "robolectric_repositories")

robolectric_repositories()

# Python

http_archive(
    name = "rules_python",
    sha256 = "aa96a691d3a8177f3215b14b0edc9641787abaaa30363a080165d06ab65e1161",
    url = "https://github.com/bazelbuild/rules_python/releases/download/0.0.1/rules_python-0.0.1.tar.gz",
)

load("@rules_python//python:repositories.bzl", "py_repositories")

py_repositories()

# Protobuf

# Note: using the gRPC protobuf rules, since they seem to be the most
# comprehensive and best documented:
# https://github.com/rules-proto-grpc/rules_proto_grpc

http_archive(
    name = "rules_proto_grpc",
    sha256 = "5f0f2fc0199810c65a2de148a52ba0aff14d631d4e8202f41aff6a9d590a471b",
    strip_prefix = "rules_proto_grpc-1.0.2",
    urls = ["https://github.com/rules-proto-grpc/rules_proto_grpc/archive/1.0.2.tar.gz"],
)

load(
    "@rules_proto_grpc//android:repositories.bzl",
    rules_proto_grpc_android_repos = "android_repos",
)

rules_proto_grpc_android_repos()

load("@io_grpc_grpc_java//:repositories.bzl", "grpc_java_repositories")

grpc_java_repositories(
    omit_bazel_skylib = True,
    omit_com_google_protobuf = True,
    omit_com_google_protobuf_javalite = True,
    omit_net_zlib = True,
)

load(
    "@rules_proto_grpc//:repositories.bzl",
    "rules_proto_grpc_repos",
    "rules_proto_grpc_toolchains",
)

rules_proto_grpc_toolchains()

<<<<<<< HEAD
rules_proto_grpc_repos()

# Java deps from Maven.

RULES_JVM_EXTERNAL_TAG = "3.0"

RULES_JVM_EXTERNAL_SHA = "62133c125bf4109dfd9d2af64830208356ce4ef8b165a6ef15bbff7460b35c3a"

http_archive(
    name = "rules_jvm_external",
    sha256 = RULES_JVM_EXTERNAL_SHA,
    strip_prefix = "rules_jvm_external-%s" % RULES_JVM_EXTERNAL_TAG,
    url = "https://github.com/bazelbuild/rules_jvm_external/archive/%s.zip" % RULES_JVM_EXTERNAL_TAG,
)

load("@rules_jvm_external//:defs.bzl", "maven_install")

ANDROIDX_LIFECYCLE_VERSION = "2.1.0"

ANDROIDX_TEST_VERSION = "1.2.0"

ANDROIDX_WORK_VERSION = "2.3.1"

AUTO_VALUE_VERSION = "1.7"

AUTO_SERVICE_VERSION = "1.0-rc6"

KOTLINX_ATOMICFU_VERSION = "0.14.1"

KOTLINX_COROUTINES_VERSION = "1.3.3"

ROBOLECTRIC_VERSION = "4.1"

KOTLINPOET_VERSION = "1.0.1"

CLIKT_VERSION = "2.2.0"

maven_install(
    artifacts = [
        "androidx.appcompat:appcompat:1.1.0",
        "androidx.annotation:annotation:1.1.0",
        "androidx.lifecycle:lifecycle-common:" + ANDROIDX_LIFECYCLE_VERSION,
        "androidx.lifecycle:lifecycle-common-java8:" + ANDROIDX_LIFECYCLE_VERSION,
        "androidx.lifecycle:lifecycle-runtime:" + ANDROIDX_LIFECYCLE_VERSION,
        "androidx.lifecycle:lifecycle-service:" + ANDROIDX_LIFECYCLE_VERSION,
        "androidx.webkit:webkit:1.1.0-rc01",
        "androidx.work:work-runtime:" + ANDROIDX_WORK_VERSION,
        "androidx.work:work-testing:" + ANDROIDX_WORK_VERSION,
        "androidx.test:core:" + ANDROIDX_TEST_VERSION,
        "androidx.test.ext:junit:1.1.1",
        "androidx.test:monitor:" + ANDROIDX_TEST_VERSION,
        "androidx.test:runner:" + ANDROIDX_TEST_VERSION,
        "androidx.test:rules:" + ANDROIDX_TEST_VERSION,
        "com.google.flogger:flogger:0.4",
        "com.google.code.findbugs:jsr305:3.0.2",
        "com.google.flogger:flogger-system-backend:0.4",
        "com.google.dagger:dagger:2.23.1",
        "com.google.dagger:dagger-compiler:2.23.1",
        "com.google.auto.value:auto-value:" + AUTO_VALUE_VERSION,
        "com.google.auto.value:auto-value-annotations:" + AUTO_VALUE_VERSION,
        "com.google.auto.service:auto-service:" + AUTO_SERVICE_VERSION,
        "com.google.auto.service:auto-service-annotations:" + AUTO_SERVICE_VERSION,
        "com.google.protobuf:protobuf-java:3.11.4",
        "com.google.truth:truth:1.0",
        "com.github.ajalt:clikt:" + CLIKT_VERSION,
        "com.nhaarman.mockitokotlin2:mockito-kotlin:2.2.0",
        "javax.inject:javax.inject:1",
        "junit:junit:4.11",
        "org.jetbrains.kotlin:kotlin-reflect:1.3.61",
        "org.jetbrains.kotlinx:kotlinx-coroutines-android:" + KOTLINX_COROUTINES_VERSION,
        "org.jetbrains.kotlinx:kotlinx-coroutines-core:" + KOTLINX_COROUTINES_VERSION,
        "org.jetbrains.kotlinx:kotlinx-coroutines-core-js:" + KOTLINX_COROUTINES_VERSION,
        "org.jetbrains.kotlinx:kotlinx-coroutines-test:" + KOTLINX_COROUTINES_VERSION,
        "org.jetbrains.kotlinx:atomicfu:" + KOTLINX_ATOMICFU_VERSION,
        "org.jetbrains.kotlinx:atomicfu-js:" + KOTLINX_ATOMICFU_VERSION,
        "org.json:json:20141113",
        "org.mockito:mockito-core:2.23.0",
        "org.robolectric:robolectric:" + ROBOLECTRIC_VERSION,
        "org.robolectric:shadowapi:" + ROBOLECTRIC_VERSION,
        "org.robolectric:shadows-framework:" + ROBOLECTRIC_VERSION,
        "com.squareup:kotlinpoet:" + KOTLINPOET_VERSION,
    ],
    fetch_sources = True,
    repositories = [
        "https://jcenter.bintray.com/",
        "https://maven.google.com",
        "https://repo1.maven.org/maven2",
    ],
)
=======
rules_proto_grpc_repos()
>>>>>>> c8827433
<|MERGE_RESOLUTION|>--- conflicted
+++ resolved
@@ -240,7 +240,6 @@
 
 rules_proto_grpc_toolchains()
 
-<<<<<<< HEAD
 rules_proto_grpc_repos()
 
 # Java deps from Maven.
@@ -329,7 +328,4 @@
         "https://maven.google.com",
         "https://repo1.maven.org/maven2",
     ],
-)
-=======
-rules_proto_grpc_repos()
->>>>>>> c8827433
+)