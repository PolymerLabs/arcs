--- conflicted
+++ resolved
@@ -40,17 +40,8 @@
 
     `);
 
-<<<<<<< HEAD
     const params = runtime.buildArcParams('test2');
     const arc = new Arc(params);
-=======
-    const recipe = manifest.recipes[0];
-    const slotComposer = new SlotComposer();
-    const id = Id.fromString('test2');
-    const storageKey = new VolatileStorageKey(id, '');
-    const storageService = new DirectStorageEndpointManager();
-    const arc = new Arc({id, storageKey, context: manifest, slotComposer, loader: new Loader(), storageService});
->>>>>>> 83149f33
 
     const barType = runtime.context.findTypeByName('Bar') as EntityType;
     let store = await arc.createStore(barType.collectionOf(), undefined, 'test:1');
@@ -67,12 +58,8 @@
     const serialization = await arc.serialize();
     arc.dispose();
 
-<<<<<<< HEAD
-    const {loader, context, slotComposer, storageManager, driverFactory} = params;
-    const newArc = await Arc.deserialize({serialization, loader, slotComposer, fileName: './manifest.manifest', context, storageManager, driverFactory});
-=======
-    const newArc = await Arc.deserialize({serialization, loader, slotComposer, fileName: './manifest.manifest', context: manifest, storageService});
->>>>>>> 83149f33
+    const {loader, context, slotComposer, storageService, driverFactory} = params;
+    const newArc = await Arc.deserialize({serialization, loader, slotComposer, fileName: './manifest.manifest', context, storageService, driverFactory});
     await newArc.idle;
     store = newArc.findStoreById(store.id) as StoreInfo<CollectionEntityType>;
     const handle = await handleForStoreInfo(store, newArc);
@@ -149,14 +136,8 @@
         A
           root: consumes root
     `);
-<<<<<<< HEAD
     const opts = runtime.buildArcParams('arcid');
     const arc = new Arc(opts);
-=======
-    const id = IdGenerator.newSession().newArcId('arcid');
-    const storageService = new DirectStorageEndpointManager();
-    const arc = new Arc({id, loader, slotComposer, context, storageService});
->>>>>>> 83149f33
 
     const [recipe] = arc.context.recipes;
     recipe.normalize();
@@ -181,15 +162,9 @@
             foods: foods
         `);
 
-<<<<<<< HEAD
     const opts = runtime.buildArcParams('test');
     //opts.id = id;
     const arc = new Arc(opts);
-=======
-    const storageKey = new VolatileStorageKey(id, '');
-    const storageService = new DirectStorageEndpointManager();
-    const arc = new Arc({id, storageKey, loader: new Loader(), context: manifest, storageService});
->>>>>>> 83149f33
     assert.isNotNull(arc);
 
     const favoriteFoodClass = Entity.createEntityClass(runtime.context.findSchemaByName('FavoriteFood'), null);
@@ -208,15 +183,8 @@
     await arc.instantiate(recipe);
 
     const serialization = await arc.serialize();
-<<<<<<< HEAD
-    const {loader, slotComposer, context, storageManager, driverFactory} = opts;
-    const newArc = await Arc.deserialize({serialization, loader, slotComposer, context, fileName: 'foo.manifest', storageManager, driverFactory});
-=======
-
-    const slotComposer = new SlotComposer();
-
-    const newArc = await Arc.deserialize({serialization, loader, slotComposer, context: manifest, fileName: 'foo.manifest', storageService});
->>>>>>> 83149f33
+    const {loader, slotComposer, context, storageService, driverFactory} = opts;
+    const newArc = await Arc.deserialize({serialization, loader, slotComposer, context, fileName: 'foo.manifest', storageService, driverFactory});
     assert.strictEqual(newArc.stores.length, 1);
     assert.strictEqual(newArc.activeRecipe.toString(), `@active\n${arc.activeRecipe.toString()}`);
     assert.strictEqual(newArc.id.idTreeAsString(), 'test');
