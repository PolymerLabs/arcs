/*
 * Copyright 2021 Google LLC.
 *
 * This code may only be used under the BSD style license found at
 * http://polymer.github.io/LICENSE.txt
 *
 * Code distributed by Google as part of this project is also subject to an additional IP rights
 * grant found at
 * http://polymer.github.io/PATENTS.txt
 */
package arcs.android.integration.policy

import kotlinx.coroutines.Job

/** Ingresses Things. */
class IngressThing : AbstractIngressThing() {
  lateinit var storeFinished: Job
<<<<<<< HEAD
  override fun onFirstStart() {
    storeFinished = handles.ingress.storeAll(listOf(
      Thing("Once", "upon", "a", "midnight"),
      Thing("dreary", "while", "I", "pondered"),
      Thing("weak", "and", "weary", "over"),
      Thing("many", "a", "quaint", "and"),
      Thing("curious", "volumes", "of", "forgotten"),
      Thing("lore", "while", "I", "nodded")
    ))
=======
  override fun onFirstStart() = writeThings()
  fun writeThings() {
    storeFinished = handles.input.storeAll(
      listOf(
        Thing("Once", "upon", "a", "midnight"),
        Thing("dreary", "while", "I", "pondered"),
        Thing("weak", "and", "weary", "over"),
        Thing("many", "a", "quaint", "and"),
        Thing("curious", "volumes", "of", "forgotten"),
        Thing("lore", "while", "I", "nodded")
      )
    )
>>>>>>> 6b8aa4a8
  }
}

/** Egresses Thing { a, b }. */
class EgressAB : AbstractEgressAB() {
  val handleRegistered = Job()

  override fun onReady() {
<<<<<<< HEAD
    outputForTest.addAll(handles.egress.fetchAll())
=======
    fetchThings()
>>>>>>> 6b8aa4a8
    handleRegistered.complete()
  }

  fun fetchThings(): Set<Thing> = handles.output.fetchAll()
}

/** Egresses Thing { b, c }. */
class EgressBC : AbstractEgressBC() {
  val handleRegistered = Job()

  override fun onReady() {
    fetchThings()
    handleRegistered.complete()
  }

  fun fetchThings(): Set<Thing> = handles.output.fetchAll()
}<|MERGE_RESOLUTION|>--- conflicted
+++ resolved
@@ -15,20 +15,9 @@
 /** Ingresses Things. */
 class IngressThing : AbstractIngressThing() {
   lateinit var storeFinished: Job
-<<<<<<< HEAD
-  override fun onFirstStart() {
-    storeFinished = handles.ingress.storeAll(listOf(
-      Thing("Once", "upon", "a", "midnight"),
-      Thing("dreary", "while", "I", "pondered"),
-      Thing("weak", "and", "weary", "over"),
-      Thing("many", "a", "quaint", "and"),
-      Thing("curious", "volumes", "of", "forgotten"),
-      Thing("lore", "while", "I", "nodded")
-    ))
-=======
   override fun onFirstStart() = writeThings()
   fun writeThings() {
-    storeFinished = handles.input.storeAll(
+    storeFinished = handles.ingress.storeAll(
       listOf(
         Thing("Once", "upon", "a", "midnight"),
         Thing("dreary", "while", "I", "pondered"),
@@ -38,7 +27,6 @@
         Thing("lore", "while", "I", "nodded")
       )
     )
->>>>>>> 6b8aa4a8
   }
 }
 
@@ -47,15 +35,11 @@
   val handleRegistered = Job()
 
   override fun onReady() {
-<<<<<<< HEAD
-    outputForTest.addAll(handles.egress.fetchAll())
-=======
     fetchThings()
->>>>>>> 6b8aa4a8
     handleRegistered.complete()
   }
 
-  fun fetchThings(): Set<Thing> = handles.output.fetchAll()
+  fun fetchThings(): Set<Thing> = handles.egress.fetchAll()
 }
 
 /** Egresses Thing { b, c }. */
@@ -67,5 +51,5 @@
     handleRegistered.complete()
   }
 
-  fun fetchThings(): Set<Thing> = handles.output.fetchAll()
+  fun fetchThings(): Set<Thing> = handles.egress.fetchAll()
 }