--- conflicted
+++ resolved
@@ -67,8 +67,7 @@
 
   // And the recipe egresses Thing {a, b}
   EgressAB
-<<<<<<< HEAD
-    output: handle1
+    egress: handle1
 
 /// Scenario: A policy-compliant recipe with @ttl handles egresses data and
 /// stores ingress-restricted values to RAM that are deleted when the TTL expires
@@ -92,17 +91,14 @@
 
   // And the recipe ingresses a schema Thing {a, b, c, d}
   IngressThing
-    input: handle1
+    ingress: handle1
   IngressThing
-    input: handle2
+    ingress: handle2
 
   // And the recipe egresses Thing {a, b}
   EgressAB
-    output: handle1
+    egress: handle1
 
   // And the recipe egresses Thing {b, c}
   EgressBC
-    output: handle2
-=======
-    egress: handle1
->>>>>>> 7f44958c
+    egress: handle2