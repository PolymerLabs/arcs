--- conflicted
+++ resolved
@@ -22,12 +22,8 @@
 
 @egress('GeneralEgress')
 particle EgressAB in '.EgressAB'
-<<<<<<< HEAD
   egress: reads [Thing {a, b}]
-=======
-  output: reads [Thing {a, b}]
 
 @egress('GeneralEgress')
 particle EgressBC in '.EgressBC'
-  output: reads [Thing {b, c}]
->>>>>>> 6b8aa4a8
+  egress: reads [Thing {b, c}]