// Copyright 2021 Google LLC.
//
// This code may only be used under the BSD style license found at
// http://polymer.github.io/LICENSE.txt
//
// Code distributed by Google as part of this project is also subject to an additional IP rights
// grant found at
// http://polymer.github.io/PATENTS.txt

meta
  namespace: arcs.android.integration.policy

schema Thing
  a: Text
  b: Text
  c: Text
  d: Text

@ingress
particle IngressThing in '.IngressThing'
  ingress: writes [Thing {a, b, c, d}]

@egress('GeneralEgress')
particle EgressAB in '.EgressAB'
<<<<<<< HEAD
  output: reads [Thing {a, b}]

@egress('GeneralEgress')
particle EgressBC in '.EgressBC'
  output: reads [Thing {b, c}]
=======
  egress: reads [Thing {a, b}]
>>>>>>> 7f44958c
<|MERGE_RESOLUTION|>--- conflicted
+++ resolved
@@ -22,12 +22,8 @@
 
 @egress('GeneralEgress')
 particle EgressAB in '.EgressAB'
-<<<<<<< HEAD
-  output: reads [Thing {a, b}]
+  egress: reads [Thing {a, b}]
 
 @egress('GeneralEgress')
 particle EgressBC in '.EgressBC'
-  output: reads [Thing {b, c}]
-=======
-  egress: reads [Thing {a, b}]
->>>>>>> 7f44958c
+  egress: reads [Thing {b, c}]