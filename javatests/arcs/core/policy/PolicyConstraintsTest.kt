--- conflicted
+++ resolved
@@ -4,10 +4,7 @@
 import arcs.core.data.Claim
 import arcs.core.data.InformationFlowLabel
 import arcs.core.data.InformationFlowLabel.Predicate
-<<<<<<< HEAD
-=======
 import arcs.core.data.StoreId
->>>>>>> 462c2341
 import arcs.core.policy.proto.decode
 import arcs.core.testutil.protoloader.loadManifestBinaryProto
 import com.google.common.truth.Truth.assertThat
@@ -18,16 +15,6 @@
 
 @RunWith(JUnit4::class)
 class PolicyConstraintsTest {
-<<<<<<< HEAD
-    // Loaded from binary proto, maps all keyed by name.
-    private val policies: Map<String, Policy> = loadManifestBinaryProto(
-        "javatests/arcs/core/policy/PolicyTranslationTestData.pb.bin"
-    ).policiesList
-        .map { it.decode() }
-        .associateBy { it.name }
-
-=======
->>>>>>> 462c2341
     @Test
     fun applyPolicy_egressCheck_withoutRedactionLabels() {
         val policy = BLANK_POLICY.copy(name = "SingleInput")
@@ -43,11 +30,7 @@
 
         val result = translatePolicy(
             policy,
-<<<<<<< HEAD
-            PolicyOptions(mapOf("my_store_id" to "Foo"))
-=======
             makePolicyOptions(mapOf("my_store_id" to "Foo"))
->>>>>>> 462c2341
         )
 
         assertThat(result.egressCheck).isEqualTo(
@@ -74,11 +57,7 @@
         val policy = policies.getValue("FooRedactions")
         val storeMap = mapOf("my_store_id" to "Foo")
 
-<<<<<<< HEAD
-        val result = translatePolicy(policy, PolicyOptions(storeMap))
-=======
         val result = translatePolicy(policy, makePolicyOptions(storeMap))
->>>>>>> 462c2341
 
         val store = AccessPath.Root.Store("my_store_id")
         assertThat(result.storeClaims).containsExactly(
@@ -105,11 +84,7 @@
         val policy = policies.getValue("SingleFooRedaction")
         val storeMap = mapOf("my_store_id" to "Foo")
 
-<<<<<<< HEAD
-        val result = translatePolicy(policy, PolicyOptions(storeMap))
-=======
         val result = translatePolicy(policy, makePolicyOptions(storeMap))
->>>>>>> 462c2341
 
         val store = AccessPath.Root.Store("my_store_id")
         assertThat(result.storeClaims).containsExactly(
@@ -129,11 +104,7 @@
         val storeMap = mapOf("some_other_store" to "Bar")
 
         assertFailsWith<PolicyViolation.NoStoreForPolicyTarget> {
-<<<<<<< HEAD
-            translatePolicy(policy, PolicyOptions(storeMap))
-=======
             translatePolicy(policy, makePolicyOptions(storeMap))
->>>>>>> 462c2341
         }
     }
 
@@ -141,11 +112,7 @@
     fun applyPolicy_storeClaims_emptyPolicy() {
         val storeMap = mapOf("my_store_id" to "Foo")
 
-<<<<<<< HEAD
-        val result = translatePolicy(BLANK_POLICY, PolicyOptions(storeMap))
-=======
         val result = translatePolicy(BLANK_POLICY, makePolicyOptions(storeMap))
->>>>>>> 462c2341
 
         assertThat(result.storeClaims).isEmpty()
     }
@@ -155,11 +122,7 @@
         val policy = policies.getValue("FooJoinPolicy")
         val storeMap = mapOf("my_store_id" to "Foo")
 
-<<<<<<< HEAD
-        val result = translatePolicy(policy, PolicyOptions(storeMap))
-=======
         val result = translatePolicy(policy, makePolicyOptions(storeMap))
->>>>>>> 462c2341
 
         assertThat(result.storeClaims).isEmpty()
     }
@@ -169,11 +132,7 @@
         val policy = policies.getValue("NestedFooBarPolicy")
         val storeMap = mapOf("my_store_id" to "NestedFooBar")
 
-<<<<<<< HEAD
-        val result = translatePolicy(policy, PolicyOptions(storeMap))
-=======
         val result = translatePolicy(policy, makePolicyOptions(storeMap))
->>>>>>> 462c2341
 
         val store = AccessPath.Root.Store("my_store_id")
         val predicate = labelPredicate("allowedForEgress")
@@ -192,13 +151,6 @@
 
     companion object {
         private const val BLANK_POLICY_NAME = "BlankPolicy"
-<<<<<<< HEAD
-        private const val BLANK_EGRESS_PARTICLE_NAME = "Egress_BlankPolicy"
-
-        private val EMPTY_OPTIONS = PolicyOptions(storeMap = emptyMap())
-
-        private val BLANK_POLICY = Policy(name = BLANK_POLICY_NAME, egressType = EgressType.LOGGING)
-=======
 
         private val EMPTY_OPTIONS = PolicyOptions(
             storeMap = emptyMap(),
@@ -206,7 +158,6 @@
         )
 
         private val BLANK_POLICY = Policy(name = BLANK_POLICY_NAME, egressType = "Logging")
->>>>>>> 462c2341
 
         private fun labelPredicate(label: String): Predicate.Label {
             return Predicate.Label(InformationFlowLabel.SemanticTag(label))
@@ -215,8 +166,6 @@
         private fun selectors(vararg fields: String): List<AccessPath.Selector> {
             return fields.toList().map { AccessPath.Selector.Field(it) }
         }
-<<<<<<< HEAD
-=======
 
         // Loaded from binary proto, maps all keyed by name.
         private val policies: Map<String, Policy> = loadManifestBinaryProto(
@@ -233,6 +182,5 @@
                 policyEgresses = defaultPolicyEgresses
             )
         }
->>>>>>> 462c2341
     }
 }