--- conflicted
+++ resolved
@@ -110,15 +110,11 @@
         val policy = policies.getValue("FooRedactions")
         val recipe = recipes.getValue("SingleInput").forceMatchPolicyName(policy.name)
 
-<<<<<<< HEAD
-        val result = translatePolicy(policy, recipe, EMPTY_OPTIONS)
-=======
         val result = translatePolicy(
             policy,
             recipe,
-            mapOf("my_store_id" to "Foo")
-        )
->>>>>>> adf85431
+            PolicyOptions(mapOf("my_store_id" to "Foo"))
+        )
 
         val check = result.egressChecks.values.single().single() as Check.Assert
         assertThat(check.predicate).isEqualTo(
@@ -194,30 +190,11 @@
     fun applyPolicy_storeClaims_missingFromStoresMap() {
         val policy = policies.getValue("FooRedactions")
         val recipe = recipes.getValue("SingleMappedInput").forceMatchPolicyName(policy.name)
-<<<<<<< HEAD
-        val storeMap = mapOf("some_other_store" to "Foo")
-
-        val result = translatePolicy(policy, recipe, PolicyOptions(storeMap))
-
-        assertThat(result.storeClaims).isEmpty()
-    }
-
-    @Test
-    fun applyPolicy_storeClaims_differentType() {
-        val policy = policies.getValue("SingleBarRedaction")
-        val recipe = recipes.getValue("SingleMappedInput").forceMatchPolicyName(policy.name)
-        val storeMap = mapOf("my_store_id" to "Foo")
-
-        val result = translatePolicy(policy, recipe, PolicyOptions(storeMap))
-
-        assertThat(result.storeClaims).isEmpty()
-=======
         val storeMap = mapOf("some_other_store" to "Bar")
 
         assertFailsWith<PolicyViolation.NoStoreForPolicyTarget> {
-            translatePolicy(policy, recipe, storeMap)
-        }
->>>>>>> adf85431
+            translatePolicy(policy, recipe, PolicyOptions(storeMap))
+        }
     }
 
     @Test
