--- conflicted
+++ resolved
@@ -41,14 +41,6 @@
                 AccessPath.Selector.Field("address"),
                 AccessPath.Selector.Field("street")
             )
-<<<<<<< HEAD
-        )
-
-        val encoded = accessPath.encode()
-        val decoded = encoded.decode(mapOf("input" to handleConnectionSpec))
-
-        assertThat(decoded).isEqualTo(accessPath)
-=======
         )
 
         val encoded = accessPath.encode()
@@ -65,18 +57,13 @@
         )
 
         assertThat(accessPath.encode().decode(emptyMap())).isEqualTo(accessPath)
->>>>>>> 462c2341
     }
 
     @Test
     fun decode_detectsMissingConnections() {
-<<<<<<< HEAD
-        val proto = AccessPathProto.newBuilder().setHandleConnection("input").build()
-=======
         val proto = AccessPathProto.newBuilder()
             .setHandle(AccessPathProto.HandleRoot.newBuilder().setHandleConnection("input"))
             .build()
->>>>>>> 462c2341
         val exception = assertFailsWith<IllegalArgumentException> {
             proto.decode(emptyMap())
         }
