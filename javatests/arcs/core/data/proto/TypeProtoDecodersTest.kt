--- conflicted
+++ resolved
@@ -81,12 +81,9 @@
             )
         )
         assertThat(type.encode().decode()).isEqualTo(type)
-<<<<<<< HEAD
-=======
         assertWithMessage("Schema should have been registered!")
             .that(SchemaRegistry.getSchema(type.entitySchema.hash))
             .isEqualTo(type.entitySchema)
->>>>>>> 462c2341
 
         val e = assertFailsWith<IllegalArgumentException> { type.encode().decodeAsFieldType() }
         assertThat(e).hasMessageThat().isEqualTo(
@@ -98,12 +95,9 @@
     fun roundTrip_inlineEntityFieldType() {
         val type = FieldType.InlineEntity(DUMMY_ENTITY_HASH)
         assertThat(type.encode().decodeAsFieldType()).isEqualTo(type)
-<<<<<<< HEAD
-=======
         assertWithMessage("Schema should have been registered!")
             .that(SchemaRegistry.getSchema(DUMMY_ENTITY_HASH))
             .isEqualTo(DUMMY_ENTITY_TYPE.entitySchema)
->>>>>>> 462c2341
 
         val e = assertFailsWith<IllegalArgumentException> { type.encode().decode() }
         assertThat(e).hasMessageThat().isEqualTo("Cannot decode inline entities to EntityType.")
