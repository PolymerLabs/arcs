/*
 * Copyright 2020 Google LLC.
 *
 * This code may only be used under the BSD style license found at
 * http://polymer.github.io/LICENSE.txt
 *
 * Code distributed by Google as part of this project is also subject to an additional IP rights
 * grant found at
 * http://polymer.github.io/PATENTS.txt
 */

package arcs.android.devtools

import android.app.Service
import android.content.Intent
import android.os.IBinder
import arcs.android.devtools.storage.DevToolsConnectionFactory
import arcs.android.storage.service.IDevToolsStorageManager
import arcs.sdk.android.storage.service.StorageService
import arcs.sdk.android.storage.service.StorageServiceConnection
import kotlinx.coroutines.CoroutineName
import kotlinx.coroutines.CoroutineScope
import kotlinx.coroutines.Dispatchers
import kotlinx.coroutines.cancel
import kotlinx.coroutines.launch
import kotlinx.coroutines.suspendCancellableCoroutine

/**
 * Implementation of [Service] for devtools to enable a [DevWebSocket] connection to a remote
 * device by exposing the [IDevToolsService] API.
 */
class DevToolsService : Service() {

    private val coroutineContext = Dispatchers.Default + CoroutineName("DevtoolsService")
    private val scope = CoroutineScope(coroutineContext)
    private lateinit var binder: DevToolsBinder
    private val devToolsServer = DevWebServerImpl

<<<<<<< HEAD
=======
    private var storageService: IDevToolsStorageManager? = null
    private var serviceConnection: StorageServiceConnection? = null
    private var storageClass: Class<StorageService> = StorageService::class.java

>>>>>>> 462c2341
    override fun onCreate() {
        binder = DevToolsBinder(scope, devToolsServer)
        scope.launch {
            suspendCancellableCoroutine { cont ->
                cont.invokeOnCancellation {
                    devToolsServer.close()
                }
                devToolsServer.start()
                cont.resume(Unit) {}
            }
        }
    }

    override fun onBind(intent: Intent): IBinder? {
<<<<<<< HEAD
=======
        scope.launch {
            val extras = intent.extras
            if (extras != null) {
                storageClass = extras.getSerializable("STORAGE_CLASS") as Class<StorageService>
            }
            initialize()
            binder.send(storageService?.getStorageKeys() ?: "")
            devToolsServer.addOnOpenWebsocketCallback {
                devToolsServer.send(storageService?.getStorageKeys() ?: "")
            }
        }
>>>>>>> 462c2341
        return binder
    }

    override fun onDestroy() {
        super.onDestroy()
        devToolsServer.close()
        scope.cancel()
    }

    private suspend fun initialize() {
        check(
            serviceConnection == null ||
            storageService == null ||
            storageService?.asBinder()?.isBinderAlive != true
        ) {
            "Connection to StorageService is already alive."
        }
        val connectionFactory = DevToolsConnectionFactory(
            this@DevToolsService,
            storageClass
        )
        this.serviceConnection = connectionFactory()
        // Need to initiate the connection on the main thread.
        this.storageService = IDevToolsStorageManager.Stub.asInterface(
            serviceConnection?.connectAsync()?.await()
        )
    }
}<|MERGE_RESOLUTION|>--- conflicted
+++ resolved
@@ -36,13 +36,10 @@
     private lateinit var binder: DevToolsBinder
     private val devToolsServer = DevWebServerImpl
 
-<<<<<<< HEAD
-=======
     private var storageService: IDevToolsStorageManager? = null
     private var serviceConnection: StorageServiceConnection? = null
     private var storageClass: Class<StorageService> = StorageService::class.java
 
->>>>>>> 462c2341
     override fun onCreate() {
         binder = DevToolsBinder(scope, devToolsServer)
         scope.launch {
@@ -57,8 +54,6 @@
     }
 
     override fun onBind(intent: Intent): IBinder? {
-<<<<<<< HEAD
-=======
         scope.launch {
             val extras = intent.extras
             if (extras != null) {
@@ -70,7 +65,6 @@
                 devToolsServer.send(storageService?.getStorageKeys() ?: "")
             }
         }
->>>>>>> 462c2341
         return binder
     }
 
