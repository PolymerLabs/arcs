/*
 * Copyright 2020 Google LLC.
 *
 * This code may only be used under the BSD style license found at
 * http://polymer.github.io/LICENSE.txt
 *
 * Code distributed by Google as part of this project is also subject to an additional IP rights
 * grant found at
 * http://polymer.github.io/PATENTS.txt
 */

package arcs.android.devtools;


/**
 * Exposed API for the DevToolsService.
 *
 * TODO: subject to change.
 */
interface IDevToolsService {
    /** Sends the [str] to the remote device */
    oneway void send(String str);
<<<<<<< HEAD

=======
>>>>>>> 462c2341
}<|MERGE_RESOLUTION|>--- conflicted
+++ resolved
@@ -20,8 +20,4 @@
 interface IDevToolsService {
     /** Sends the [str] to the remote device */
     oneway void send(String str);
-<<<<<<< HEAD
-
-=======
->>>>>>> 462c2341
 }