--- conflicted
+++ resolved
@@ -29,15 +29,14 @@
 $ SIGH_CMD=/path/to/sigh bazel run //java/arcs/tools:run_dfa -- manifest.arcs
 ```
 
-<<<<<<< HEAD
+
 To interpret input files as manifest proto binaries, use the `-b, --binary` option:
 
 ```
 bazel run //java/arcs/tools:run_dfa -- manifest.binarypb --binary
 ```
-=======
+
 ![RUN DFA](run_dfa.png)
->>>>>>> 1adeba70
 
 ## decode_version_map
 
