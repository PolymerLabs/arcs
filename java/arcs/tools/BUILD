--- conflicted
+++ resolved
@@ -1,12 +1,8 @@
-<<<<<<< HEAD
-load("//third_party/java/arcs/build_defs:native.oss.bzl", "java_binary", "java_test")
-=======
 load(
     "//third_party/java/arcs/build_defs:native.oss.bzl",
     "java_binary",
     "java_test",
 )
->>>>>>> f90730f5
 load("//tools/build_defs/kotlin:rules.bzl", "kt_jvm_library")
 
 licenses(["notice"])
@@ -35,7 +31,27 @@
 )
 
 kt_jvm_library(
-<<<<<<< HEAD
+    name = "verify_policy_lib",
+    srcs = ["VerifyPolicy.kt"],
+    deps = [
+        "//java/arcs/core/analysis",
+        "//java/arcs/core/data",
+        "//java/arcs/core/data/proto",
+        "//java/arcs/core/data/proto:manifest_java_proto_lite",
+        "//java/arcs/core/data/proto:policy_java_proto_lite",
+        "//java/arcs/core/policy",
+        "//java/arcs/core/policy/proto",
+        "//third_party/kotlin/clikt",
+    ],
+)
+
+java_binary(
+    name = "verify_policy",
+    main_class = "arcs.tools.VerifyPolicyKt",
+    runtime_deps = [":verify_policy_lib"],
+)
+
+kt_jvm_library(
     name = "generator",
     srcs = [
         "Recipe2Plan.kt",
@@ -48,30 +64,11 @@
         "//third_party/java/arcs/deps:protobuf_java",
         "//third_party/kotlin/clikt",
         "//third_party/kotlin/kotlinpoet",
-=======
-    name = "verify_policy_lib",
-    srcs = ["VerifyPolicy.kt"],
-    deps = [
-        "//java/arcs/core/analysis",
-        "//java/arcs/core/data",
-        "//java/arcs/core/data/proto",
-        "//java/arcs/core/data/proto:manifest_java_proto_lite",
-        "//java/arcs/core/data/proto:policy_java_proto_lite",
-        "//java/arcs/core/policy",
-        "//java/arcs/core/policy/proto",
-        "//third_party/kotlin/clikt",
->>>>>>> f90730f5
     ],
 )
 
 java_binary(
-<<<<<<< HEAD
     name = "recipe2plan",
     main_class = "arcs.tools.Recipe2PlanKt",
     runtime_deps = [":generator"],
-=======
-    name = "verify_policy",
-    main_class = "arcs.tools.VerifyPolicyKt",
-    runtime_deps = [":verify_policy_lib"],
->>>>>>> f90730f5
 )