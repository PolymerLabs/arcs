<<<<<<< HEAD
load("@rules_java//java:defs.bzl", "java_binary")
load("//third_party/java/arcs/build_defs:native.oss.bzl", "java_test")
=======
load("//third_party/java/arcs/build_defs:native.oss.bzl", "java_binary", "java_test")
>>>>>>> 462c2341
load("//tools/build_defs/kotlin:rules.bzl", "kt_jvm_library")

licenses(["notice"])

package(default_visibility = ["//java/arcs:allowed-packages"])

# We use `java_test` and not `java_binary` as `run_dfa` requires testonly targets.
# This would still create a java binary.
java_test(
    name = "run_dfa",
    main_class = "arcs.tools.RunDFAMainKt",
    runtime_deps = [":run_dfa_main_lib"],
)

kt_jvm_library(
    name = "run_dfa_main_lib",
    testonly = 1,
    srcs = ["RunDFAMain.kt"],
    deps = [
        "//java/arcs/core/analysis",
        "//java/arcs/core/data",
        "//java/arcs/core/data/proto:manifest_java_proto",
        "//java/arcs/core/data/proto:proto_for_test",
        "//third_party/java/arcs/deps:protobuf_java",
    ],
)

kt_jvm_library(
    name = "generator",
    srcs = [
<<<<<<< HEAD
        "GenerationUtils.kt",
        "PlanGenerator.kt",
=======
>>>>>>> 462c2341
        "Recipe2Plan.kt",
    ],
    deps = [
        "//java/arcs/core/data",
<<<<<<< HEAD
        "//java/arcs/core/data/proto",
        "//java/arcs/core/data/proto:manifest_java_proto",
        "//java/arcs/core/storage",
        "//java/arcs/core/storage/api",
=======
        "//java/arcs/core/data/proto:manifest_java_proto",
        "//java/arcs/core/storage",
        "//java/arcs/core/storage/api",
        "//third_party/java/arcs/deps:protobuf_java",
>>>>>>> 462c2341
        "//third_party/kotlin/clikt",
        "//third_party/kotlin/kotlinpoet",
    ],
)

java_binary(
    name = "recipe2plan",
    main_class = "arcs.tools.Recipe2PlanKt",
    runtime_deps = [":generator"],
)<|MERGE_RESOLUTION|>--- conflicted
+++ resolved
@@ -1,9 +1,4 @@
-<<<<<<< HEAD
-load("@rules_java//java:defs.bzl", "java_binary")
-load("//third_party/java/arcs/build_defs:native.oss.bzl", "java_test")
-=======
 load("//third_party/java/arcs/build_defs:native.oss.bzl", "java_binary", "java_test")
->>>>>>> 462c2341
 load("//tools/build_defs/kotlin:rules.bzl", "kt_jvm_library")
 
 licenses(["notice"])
@@ -34,26 +29,14 @@
 kt_jvm_library(
     name = "generator",
     srcs = [
-<<<<<<< HEAD
-        "GenerationUtils.kt",
-        "PlanGenerator.kt",
-=======
->>>>>>> 462c2341
         "Recipe2Plan.kt",
     ],
     deps = [
         "//java/arcs/core/data",
-<<<<<<< HEAD
-        "//java/arcs/core/data/proto",
-        "//java/arcs/core/data/proto:manifest_java_proto",
-        "//java/arcs/core/storage",
-        "//java/arcs/core/storage/api",
-=======
         "//java/arcs/core/data/proto:manifest_java_proto",
         "//java/arcs/core/storage",
         "//java/arcs/core/storage/api",
         "//third_party/java/arcs/deps:protobuf_java",
->>>>>>> 462c2341
         "//third_party/kotlin/clikt",
         "//third_party/kotlin/kotlinpoet",
     ],
