load(
    "//third_party/java/arcs/build_defs:build_defs.bzl",
<<<<<<< HEAD
    "arcs_manifest_proto",
    "arcs_proto_plan",
=======
    "arcs_kt_gen",
    "arcs_manifest",
>>>>>>> 500b3b3e
)

package(default_visibility = ["//java/arcs:allowed-packages"])

licenses(["notice"])

filegroup(
    name = "examples",
    srcs = glob(
        ["*"],
        exclude = ["BUILD"],
    ),
)

arcs_kt_gen(
    name = "import_example_gen",
    srcs = ["ImportExample.arcs"],
    deps = ["Schemas.arcs"],
)

arcs_kt_gen(
    name = "example_gen",
    srcs = ["WriterReaderExample.arcs"],
)

arcs_kt_gen(
    name = "ingest_process_retrieve_gen",
    srcs = ["IngestProcessRetrieve.arcs"],
)

arcs_manifest(
    name = "shared_schemas",
    srcs = ["Schemas.arcs"],
)

<<<<<<< HEAD
arcs_manifest_proto(
    name = "example",
    src = "Example.arcs",
    visibility = ["//visibility:public"],
)

arcs_proto_plan(
    name = "test_rule",
    srcs = [":example"],
    package = "arcs.core.data.testdata",
=======
arcs_kt_gen(
    name = "consumer_producer_gen",
    srcs = [
        "Consume.arcs",
        "ConsumeProduce.arcs",
        "Produce.arcs",
    ],
    data = [":shared_schemas"],
>>>>>>> 500b3b3e
)<|MERGE_RESOLUTION|>--- conflicted
+++ resolved
@@ -1,12 +1,8 @@
 load(
     "//third_party/java/arcs/build_defs:build_defs.bzl",
-<<<<<<< HEAD
-    "arcs_manifest_proto",
-    "arcs_proto_plan",
-=======
     "arcs_kt_gen",
     "arcs_manifest",
->>>>>>> 500b3b3e
+    "arcs_proto_plan",
 )
 
 package(default_visibility = ["//java/arcs:allowed-packages"])
@@ -42,18 +38,6 @@
     srcs = ["Schemas.arcs"],
 )
 
-<<<<<<< HEAD
-arcs_manifest_proto(
-    name = "example",
-    src = "Example.arcs",
-    visibility = ["//visibility:public"],
-)
-
-arcs_proto_plan(
-    name = "test_rule",
-    srcs = [":example"],
-    package = "arcs.core.data.testdata",
-=======
 arcs_kt_gen(
     name = "consumer_producer_gen",
     srcs = [
@@ -62,5 +46,10 @@
         "Produce.arcs",
     ],
     data = [":shared_schemas"],
->>>>>>> 500b3b3e
+)
+
+arcs_proto_plan(
+    name = "test_rule",
+    srcs = [":example"],
+    package = "arcs.core.data.testdata",
 )