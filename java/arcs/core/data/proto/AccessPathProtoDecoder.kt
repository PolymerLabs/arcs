/*
 * Copyright 2020 Google LLC.
 *
 * This code may only be used under the BSD style license found at
 * http://polymer.github.io/LICENSE.txt
 *
 * Code distributed by Google as part of this project is also subject to an additional IP rights
 * grant found at
 * http://polymer.github.io/PATENTS.txt
 */

package arcs.core.data.proto

import arcs.core.data.AccessPath
import arcs.core.data.HandleConnectionSpec

/** Decodes an [AccessPathProto] into [AccesssPath]. */
fun AccessPathProto.decode(
    connectionSpecs: Map<String, HandleConnectionSpec>
): AccessPath {
    val selectors = selectorsList.map { it.decode() }
    return when (rootCase) {
        AccessPathProto.RootCase.HANDLE -> {
            val handleConnection = handle.handleConnection
            val connectionSpec = connectionSpecs[handleConnection]
            requireNotNull(connectionSpec) {
                "Connection '$handleConnection' not found in connection specs!"
            }
            AccessPath(handle.particleSpec, connectionSpec, selectors)
        }
        AccessPathProto.RootCase.STORE_ID -> AccessPath(
            AccessPath.Root.Store(storeId),
            selectors
        )
        else -> throw UnsupportedOperationException("Unsupported AccessPathProto.Root: $this")
    }
<<<<<<< HEAD
    val selectors = selectorsList.map { it.decode() }
    return AccessPath(particleSpec, connectionSpec, selectors)
=======
>>>>>>> 462c2341
}

fun AccessPath.encode(): AccessPathProto {
    val proto = AccessPathProto.newBuilder()
        .addAllSelectors(selectors.map { it.encode() })
    when (root) {
        is AccessPath.Root.Handle -> {
            val handleRoot = root as AccessPath.Root.Handle
<<<<<<< HEAD
            proto.handleConnection = handleRoot.handle.name
        }
        is AccessPath.Root.HandleConnection -> {
            val connectionRoot = root as AccessPath.Root.HandleConnection
            proto.particleSpec = connectionRoot.particle.spec.name
            proto.handleConnection = connectionRoot.connectionSpec.name
        }
        is AccessPath.Root.HandleConnectionSpec -> {
            val connectionSpecRoot = root as AccessPath.Root.HandleConnectionSpec
            proto.particleSpec = connectionSpecRoot.particleSpecName
            proto.handleConnection = connectionSpecRoot.connectionSpec.name
        }
        is AccessPath.Root.Store -> TODO("b/161947321")
        else -> throw UnsupportedOperationException("Unsupported AccessPath.Root type: $this")
    }
    return proto.build()
}

private fun AccessPathProto.Selector.decode(): AccessPath.Selector = when (selectorCase) {
    AccessPathProto.Selector.SelectorCase.FIELD -> AccessPath.Selector.Field(field)
    else -> throw UnsupportedOperationException("Unsupported AccessPathProto.Selector: $this")
}

private fun AccessPath.Selector.encode(): AccessPathProto.Selector {
    if (this !is AccessPath.Selector.Field) {
        throw UnsupportedOperationException("Unsupported Selector type: $this")
    }
=======
            proto.handle = AccessPathProto.HandleRoot.newBuilder()
                .setHandleConnection(handleRoot.handle.name)
                .build()
        }
        is AccessPath.Root.HandleConnection -> {
            val connectionRoot = root as AccessPath.Root.HandleConnection
            proto.handle = AccessPathProto.HandleRoot.newBuilder()
                .setHandleConnection(connectionRoot.connectionSpec.name)
                .setParticleSpec(connectionRoot.particle.spec.name)
                .build()
        }
        is AccessPath.Root.HandleConnectionSpec -> {
            val connectionSpecRoot = root as AccessPath.Root.HandleConnectionSpec
            proto.handle = AccessPathProto.HandleRoot.newBuilder()
                .setHandleConnection(connectionSpecRoot.connectionSpec.name)
                .setParticleSpec(connectionSpecRoot.particleSpecName)
                .build()
        }
        is AccessPath.Root.Store -> {
            val storeRoot = root as AccessPath.Root.Store
            proto.storeId = storeRoot.storeId
        }
        else -> throw UnsupportedOperationException("Unsupported AccessPath.Root: $this")
    }
    return proto.build()
}

private fun AccessPathProto.Selector.decode(): AccessPath.Selector = when (selectorCase) {
    AccessPathProto.Selector.SelectorCase.FIELD -> AccessPath.Selector.Field(field)
    else -> throw UnsupportedOperationException("Unsupported AccessPathProto.Selector: $this")
}

private fun AccessPath.Selector.encode(): AccessPathProto.Selector {
    if (this !is AccessPath.Selector.Field) {
        throw UnsupportedOperationException("Unsupported Selector type: $this")
    }
>>>>>>> 462c2341
    return AccessPathProto.Selector.newBuilder().setField(field).build()
}<|MERGE_RESOLUTION|>--- conflicted
+++ resolved
@@ -34,11 +34,6 @@
         )
         else -> throw UnsupportedOperationException("Unsupported AccessPathProto.Root: $this")
     }
-<<<<<<< HEAD
-    val selectors = selectorsList.map { it.decode() }
-    return AccessPath(particleSpec, connectionSpec, selectors)
-=======
->>>>>>> 462c2341
 }
 
 fun AccessPath.encode(): AccessPathProto {
@@ -47,35 +42,6 @@
     when (root) {
         is AccessPath.Root.Handle -> {
             val handleRoot = root as AccessPath.Root.Handle
-<<<<<<< HEAD
-            proto.handleConnection = handleRoot.handle.name
-        }
-        is AccessPath.Root.HandleConnection -> {
-            val connectionRoot = root as AccessPath.Root.HandleConnection
-            proto.particleSpec = connectionRoot.particle.spec.name
-            proto.handleConnection = connectionRoot.connectionSpec.name
-        }
-        is AccessPath.Root.HandleConnectionSpec -> {
-            val connectionSpecRoot = root as AccessPath.Root.HandleConnectionSpec
-            proto.particleSpec = connectionSpecRoot.particleSpecName
-            proto.handleConnection = connectionSpecRoot.connectionSpec.name
-        }
-        is AccessPath.Root.Store -> TODO("b/161947321")
-        else -> throw UnsupportedOperationException("Unsupported AccessPath.Root type: $this")
-    }
-    return proto.build()
-}
-
-private fun AccessPathProto.Selector.decode(): AccessPath.Selector = when (selectorCase) {
-    AccessPathProto.Selector.SelectorCase.FIELD -> AccessPath.Selector.Field(field)
-    else -> throw UnsupportedOperationException("Unsupported AccessPathProto.Selector: $this")
-}
-
-private fun AccessPath.Selector.encode(): AccessPathProto.Selector {
-    if (this !is AccessPath.Selector.Field) {
-        throw UnsupportedOperationException("Unsupported Selector type: $this")
-    }
-=======
             proto.handle = AccessPathProto.HandleRoot.newBuilder()
                 .setHandleConnection(handleRoot.handle.name)
                 .build()
@@ -112,6 +78,5 @@
     if (this !is AccessPath.Selector.Field) {
         throw UnsupportedOperationException("Unsupported Selector type: $this")
     }
->>>>>>> 462c2341
     return AccessPathProto.Selector.newBuilder().setField(field).build()
 }