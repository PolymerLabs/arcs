/*
 * Copyright 2020 Google LLC.
 *
 * This code may only be used under the BSD style license found at
 * http://polymer.github.io/LICENSE.txt
 *
 * Code distributed by Google as part of this project is also subject to an additional IP rights
 * grant found at
 * http://polymer.github.io/PATENTS.txt
 */

package arcs.core.storage.driver

import arcs.core.common.ArcId
import arcs.core.storage.Driver
import arcs.core.storage.DriverProvider
import arcs.core.storage.StorageKey
import arcs.core.storage.driver.volatiles.VolatileDriver
import arcs.core.storage.driver.volatiles.VolatileDriverImpl
import arcs.core.storage.driver.volatiles.VolatileMemory
import arcs.core.storage.driver.volatiles.VolatileMemoryImpl
import arcs.core.storage.keys.VolatileStorageKey
import arcs.core.type.Type
import arcs.core.util.TaggedLog
import arcs.core.util.guardedBy
import kotlin.reflect.KClass
import kotlinx.coroutines.sync.Mutex
import kotlinx.coroutines.sync.withLock

/**
 * [DriverProvider] that creates an instance of [VolatileDriverProvider] per arc on demand.
 *
 * [VolatileDriver] instances for the same [StorageKey] will share the same underlying
 * [VolatileMemory] as long as one [VolatileDriver] instance is open. See [getDriver] for more
 * details.
 */
class VolatileDriverProvider : DriverProvider {
  private val arcMemoryMutex = Mutex()
  private val arcMemories by guardedBy(
    arcMemoryMutex,
    mutableMapOf<ArcId, VolatileMemoryRecord>()
  )

  private val log = TaggedLog { "VolatileDriverProvider" }

  override fun willSupport(storageKey: StorageKey): Boolean {
    return storageKey is VolatileStorageKey
  }

  /**
   * Gets a [Driver] for the given [storageKey] and type [Data] (declared by [dataClass]).
   *
   * The first time a driver is requested for a given [StorageKey] using the [getDriver] method, a
   * new [VolatileMemory] instance will be created and stored in a map maintained by this provider.
   * As long as there is at least one active [VolatileDriver] for the [StorageKey] (that is, one or
   * more of the [VolatileDriver] instances have not yet had their [close] method called), the
   * [VolatileMemory] instance will remain in the map. When the number of active drivers for a given
   * [StorageKey] goes to 0, the [VolatileMemory] instance will be removed from the map (it will
   * still be retained by any [VolatileDriver] instances that are live, though.) A subsequent call
   * to [getDriver] for that same [StorageKey] will result in a new instance being created.
   */
  override suspend fun <Data : Any> getDriver(
    storageKey: StorageKey,
    dataClass: KClass<Data>,
    type: Type
  ): Driver<Data> {
    require(storageKey is VolatileStorageKey) {
      "Expected VolatileStorageKey, got ${storageKey::class.simpleName}"
    }
    return arcMemoryMutex.withLock {
      val arcMemoryRecord = arcMemories.getOrPut(storageKey.arcId) {
        VolatileMemoryRecord(VolatileMemoryImpl())
      }
      val driver = VolatileDriverImpl.create<Data>(
        storageKey,
        dataClass,
        arcMemoryRecord.memory,
        onClose = { deactivateDriverOrLogWarning(it) }
      )
      arcMemoryRecord.activeDrivers += driver
      driver
    }
  }

  override suspend fun getEntitiesCount(inMemory: Boolean): Long {
<<<<<<< HEAD
    arcMemoryMutex.withLock {
      return arcMemories.values.map { it.memory.count() }.sum()
=======
    if (!inMemory) {
      return 0L
    }
    arcMemoryMutex.withLock {
      return arcMemories.values.map { it.memory.countEntities() }.sum()
>>>>>>> 968b1131
    }
  }

  private suspend fun deactivateDriverOrLogWarning(driver: VolatileDriver<*>) {
    try {
      deactivateDriver(driver)
    } catch (e: IllegalStateException) {
      log.warning(e) { "VolatileDriver.onClose deactivation issue:" }
    }
  }

  private suspend fun deactivateDriver(driver: VolatileDriver<*>) {
    // TODO(b/174680121) Fix typing so that we don't need a cast here.
    val arcId = (driver.storageKey as VolatileStorageKey).arcId

    arcMemoryMutex.withLock {
      val memoryRecord = checkNotNull(arcMemories[arcId]) {
        "ArcId is not present in tracked memories."
      }

      val driverExisted = memoryRecord.activeDrivers.remove(driver)
      check(driverExisted) {
        "Driver is not present in active list for ArcId."
      }

      if (memoryRecord.activeDrivers.isEmpty()) {
        arcMemories.remove(arcId)
      }
    }
  }

  override suspend fun removeAllEntities() {
    arcMemoryMutex.withLock {
      arcMemories.values.forEach { it.memory.clear() }
    }
  }

  override suspend fun removeEntitiesCreatedBetween(startTimeMillis: Long, endTimeMillis: Long) {
    removeAllEntities()
  }

  private data class VolatileMemoryRecord(
    val memory: VolatileMemory,
    val activeDrivers: MutableSet<VolatileDriver<*>> = mutableSetOf()
  )
}<|MERGE_RESOLUTION|>--- conflicted
+++ resolved
@@ -83,16 +83,11 @@
   }
 
   override suspend fun getEntitiesCount(inMemory: Boolean): Long {
-<<<<<<< HEAD
-    arcMemoryMutex.withLock {
-      return arcMemories.values.map { it.memory.count() }.sum()
-=======
     if (!inMemory) {
       return 0L
     }
     arcMemoryMutex.withLock {
       return arcMemories.values.map { it.memory.countEntities() }.sum()
->>>>>>> 968b1131
     }
   }
 
