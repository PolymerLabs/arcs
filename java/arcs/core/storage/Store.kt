--- conflicted
+++ resolved
@@ -89,7 +89,6 @@
     }
 }
 
-<<<<<<< HEAD
 interface ActiveStoreFactory {
     suspend operator fun <Data, Op, ConsumerData> invoke(
         options: StoreOptions<Data, Op, ConsumerData>
@@ -103,16 +102,6 @@
     ): ActiveStore<Data, Op, ConsumerData> where Data : CrdtData, Op : CrdtOperation {
         val constructor = CrdtException.requireNotNull(Store.DEFAULT_CONSTRUCTORS[options.mode]) {
             "No constructor registered for mode ${options.mode}"
-=======
-            val dataClass = when (val type = options.type) {
-                is CrdtModelType<*, *, *> -> type.crdtModelDataClass
-                else -> throw CrdtException("Unsupported type for storage: $type")
-            }
-
-            return CrdtException.requireNotNull(
-                constructor(options, dataClass) as? ActiveStore<Data, Op, ConsumerData>
-            ) { "Could not cast constructed store to ActiveStore${constructor.typeParamString}" }
->>>>>>> 7cb58948
         }
 
         return CrdtException.requireNotNull(
