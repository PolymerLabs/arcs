KOTLIN_NATIVE_VERSION = "1.3.50"

<<<<<<< HEAD
# Release can be found at: https://github.com/JetBrains/kotlin/releases/tag/v<version>
# For example, this version is located at: https://github.com/JetBrains/kotlin/releases/tag/v1.3.70
_kotlin_native_version = "1.3.70"

_repo_tmpl = _kotlin_native_version.join([
=======
_repo_tmpl = KOTLIN_NATIVE_VERSION.join([
>>>>>>> 8c1068d3
    "https://github.com/JetBrains/kotlin/releases/download/v",
    "/kotlin-native-{platform}-",
    ".{ext}",
])

<<<<<<< HEAD
# `http_archives` expect a sha256 of the artifacts: https://docs.bazel.build/versions/0.17.1/be/workspace.html#http_archive.sha256
# These can be calculated with https://linux.die.net/man/1/sha256sum on the artifacts from the Bintray repository:
# https://bintray.com/package/files/jetbrains/kotlin-native-dependencies/dependencies
# These are typically slow to change.
_WINDOWS_DEPENDENCIES = [
    ("libffi-3.2.1-mingw-w64-x86-64", "2047faedec4ca6bc074e12642ecf3a14545cbb248224ef3637965714d7e7ea5f"),
    ("msys2-mingw-w64-x86_64-gcc-7.3.0-clang-llvm-lld-6.0.1", "931131ae6545bc8afc497281cbd0a2c39eb2c067f3bfac53a993886fa00ba131"),
    ("target-toolchain-1-mingw-wasm", "b0e814436eafa9f4971696ecdbbf23a34185500085d6257c46464ef69561101d"),
    ("target-sysroot-2-wasm", "039958041b364458d652237aaa06c12b89973ef0934819cca9d47299f1a76b64"),
]

_MACOS_DEPENDENCIES = [
    ("libffi-3.2.1-3-darwin-macos", "b83357b2d4ad4be9d5466ac3cbf12570928d84109521ab687672ec8ef47d9edc"),
    ("clang-llvm-6.0.1-darwin-macos", "21b1bfb5d11c07aad7627c121b323202da257ed2276afa6942d4086ab393509a"),
    ("target-toolchain-3-macos-wasm", "21841134a97e287507d426b1ce767a55416ef4b639ca88b691f125185600ea3d"),
    ("target-sysroot-2-wasm", "039958041b364458d652237aaa06c12b89973ef0934819cca9d47299f1a76b64"),
]

_LINUX_DEPENDENCIES = [
    ("libffi-3.2.1-2-linux-x86-64", "5608bd3845f28151265ec38554763c32b05fe1c8b53dcd7eef9362c919a13b67"),
    ("clang-llvm-6.0.1-linux-x86-64", "93a23e63cbf16bf24cbc52e9fef1291be5c4796559d90f3918c3c149ee8582bf"),
    ("target-toolchain-2-linux-wasm", "d5cd155377b3a389430303972ff0f85b9550895b7b088a26fb9c51cb8538387c"),
    ("target-sysroot-2-wasm", "039958041b364458d652237aaa06c12b89973ef0934819cca9d47299f1a76b64"),
]
=======
_WINDOWS_DEPENDENCIES = {
    "libffi-3.2.1": ("libffi-3.2.1-mingw-w64-x86-64", "2047faedec4ca6bc074e12642ecf3a14545cbb248224ef3637965714d7e7ea5f"),
    "clang-llvm-6.0.1": ("libffi-3.2.1-mingw-w64-x86-64", "2047faedec4ca6bc074e12642ecf3a14545cbb248224ef3637965714d7e7ea5f"),
    "target-toolchain-wasm": ("target-toolchain-1-mingw-wasm", "b0e814436eafa9f4971696ecdbbf23a34185500085d6257c46464ef69561101d"),
    "target-sysroot-wasm": ("target-sysroot-2-wasm", "039958041b364458d652237aaa06c12b89973ef0934819cca9d47299f1a76b64"),
}

_MACOS_DEPENDENCIES = {
    "libffi-3.2.1": ("libffi-3.2.1-3-darwin-macos", "b83357b2d4ad4be9d5466ac3cbf12570928d84109521ab687672ec8ef47d9edc"),
    "clang-llvm-6.0.1": ("clang-llvm-6.0.1-darwin-macos", "21b1bfb5d11c07aad7627c121b323202da257ed2276afa6942d4086ab393509a"),
    "target-toolchain-wasm": ("target-toolchain-3-macos-wasm", "21841134a97e287507d426b1ce767a55416ef4b639ca88b691f125185600ea3d"),
    "target-sysroot-wasm": ("target-sysroot-2-wasm", "039958041b364458d652237aaa06c12b89973ef0934819cca9d47299f1a76b64"),
}

_LINUX_DEPENDENCIES = {
    "libffi-3.2.1": ("libffi-3.2.1-2-linux-x86-64", "5608bd3845f28151265ec38554763c32b05fe1c8b53dcd7eef9362c919a13b67"),
    "clang-llvm-6.0.1": ("clang-llvm-6.0.1-linux-x86-64", "93a23e63cbf16bf24cbc52e9fef1291be5c4796559d90f3918c3c149ee8582bf"),
    "target-toolchain-wasm": ("target-toolchain-2-linux-wasm", "d5cd155377b3a389430303972ff0f85b9550895b7b088a26fb9c51cb8538387c"),
    "target-sysroot-wasm": ("target-sysroot-2-wasm", "039958041b364458d652237aaa06c12b89973ef0934819cca9d47299f1a76b64"),
}
>>>>>>> 8c1068d3

# `http_archives` expect a sha256 of the artifacts: https://docs.bazel.build/versions/0.17.1/be/workspace.html#http_archive.sha256
# These can be calculated with https://linux.die.net/man/1/sha256sum on the artifacts from the Github release page (see above).
PLATFORMS = {
    "windows": {
        "platform": "windows",
        "ext": "zip",
        "deps": _WINDOWS_DEPENDENCIES,
        "sha": "13b622aa414c230df8939b3a75d11c9e748660869cfc94a76625d7d52b412e17",
    },
    "macos": {
        "platform": "macos",
        "ext": "tar.gz",
        "deps": _MACOS_DEPENDENCIES,
        "sha": "c189f26e70ff5617700ea8a3ddc8dcf3dc9c8f80413e005e2cef61c50d6d24d5",
    },
    "linux": {
        "platform": "linux",
        "ext": "tar.gz",
        "deps": _LINUX_DEPENDENCIES,
        "sha": "6b89467068be9a0f8197652bc0135c83bdbec0cb2d930763c3308b470982e8e0",
    },
}

def to_platform(os_name):
    """Convert an os-name string into a Kotlin-Native platform.

    Args:
      os_name: name of the host OS from the repository ctx.

    Returns:
      Option from PLATFORMS.
    """
    os_name = os_name.lower().replace(" ", "")
    if os_name.startswith("macos"):
        return "macos"
    elif os_name.startswith("windows"):
        return "windows"
    else:
        return "linux"

KOTLIN_NATIVE_BUILD_FILE = """
# TODO(alxr): Replace wrapper script with rule here.
package(default_visibility = ["//visibility:public"])

filegroup(
  name = "all_artifacts",
  srcs = glob(["**/*"]),
)
"""

def _impl(repository_ctx):
    os_name = to_platform(repository_ctx.os.name)

    src_path = repository_ctx.path(repository_ctx.attr.path)

    repository_ctx.execute(["mkdir", "-p", src_path])
    repository_ctx.execute(["mkdir", "-p", "{0}/dependencies".format(src_path)])
    repository_ctx.execute(["mkdir", "-p", "{0}/cache".format(src_path)])

    platform = PLATFORMS[os_name]

    repository_ctx.download_and_extract(
        url = _repo_tmpl.format(**platform),
        output = repository_ctx.path(
            "{0}/kotlin-native-{1}".format(
                src_path,
                KOTLIN_NATIVE_VERSION,
            ),
        ),
        type = platform["ext"],
        sha256 = platform["sha"],
    )

    deps_names = []
    for key, (dep, sha) in platform["deps"].items():
        repository_ctx.download_and_extract(
            output = src_path,
            url = "https://bintray.com/jetbrains/kotlin-native-dependencies/download_file?file_path={0}.{ext}".format(dep, **platform),
            type = platform["ext"],
            sha256 = sha,
        )
        deps_names.append(dep)
        alias = repository_ctx.path("{0}/dependencies/{1}".format(src_path, dep))
        repository_ctx.symlink("{0}/{1}".format(src_path, dep), alias)

    repository_ctx.file("{0}/dependencies/.extracted".format(src_path), "\n".join(deps_names))

    repository_ctx.file("{0}/BUILD".format(src_path), KOTLIN_NATIVE_BUILD_FILE)

kotlin_native_repo = repository_rule(
    implementation = _impl,
    attrs = {
        "path": attr.string(default = ""),
    },
    doc = """Downloads the kotlin-native release and "installs" the kotlinc compiler.

    Kotlin-Native is used to compile Kotlin into Wasm. This rule downloads the latest
    experimental repository and makes the kotlinc compiler available for BUILD rules.
    """,
)<|MERGE_RESOLUTION|>--- conflicted
+++ resolved
@@ -1,45 +1,20 @@
+
+# Release can be found at: https://github.com/JetBrains/kotlin/releases/tag/v<version>
+# For example, this version is located at: https://github.com/JetBrains/kotlin/releases/tag/v1.3.70
 KOTLIN_NATIVE_VERSION = "1.3.50"
 
-<<<<<<< HEAD
-# Release can be found at: https://github.com/JetBrains/kotlin/releases/tag/v<version>
-# For example, this version is located at: https://github.com/JetBrains/kotlin/releases/tag/v1.3.70
-_kotlin_native_version = "1.3.70"
 
-_repo_tmpl = _kotlin_native_version.join([
-=======
 _repo_tmpl = KOTLIN_NATIVE_VERSION.join([
->>>>>>> 8c1068d3
     "https://github.com/JetBrains/kotlin/releases/download/v",
     "/kotlin-native-{platform}-",
     ".{ext}",
 ])
 
-<<<<<<< HEAD
+
 # `http_archives` expect a sha256 of the artifacts: https://docs.bazel.build/versions/0.17.1/be/workspace.html#http_archive.sha256
 # These can be calculated with https://linux.die.net/man/1/sha256sum on the artifacts from the Bintray repository:
 # https://bintray.com/package/files/jetbrains/kotlin-native-dependencies/dependencies
 # These are typically slow to change.
-_WINDOWS_DEPENDENCIES = [
-    ("libffi-3.2.1-mingw-w64-x86-64", "2047faedec4ca6bc074e12642ecf3a14545cbb248224ef3637965714d7e7ea5f"),
-    ("msys2-mingw-w64-x86_64-gcc-7.3.0-clang-llvm-lld-6.0.1", "931131ae6545bc8afc497281cbd0a2c39eb2c067f3bfac53a993886fa00ba131"),
-    ("target-toolchain-1-mingw-wasm", "b0e814436eafa9f4971696ecdbbf23a34185500085d6257c46464ef69561101d"),
-    ("target-sysroot-2-wasm", "039958041b364458d652237aaa06c12b89973ef0934819cca9d47299f1a76b64"),
-]
-
-_MACOS_DEPENDENCIES = [
-    ("libffi-3.2.1-3-darwin-macos", "b83357b2d4ad4be9d5466ac3cbf12570928d84109521ab687672ec8ef47d9edc"),
-    ("clang-llvm-6.0.1-darwin-macos", "21b1bfb5d11c07aad7627c121b323202da257ed2276afa6942d4086ab393509a"),
-    ("target-toolchain-3-macos-wasm", "21841134a97e287507d426b1ce767a55416ef4b639ca88b691f125185600ea3d"),
-    ("target-sysroot-2-wasm", "039958041b364458d652237aaa06c12b89973ef0934819cca9d47299f1a76b64"),
-]
-
-_LINUX_DEPENDENCIES = [
-    ("libffi-3.2.1-2-linux-x86-64", "5608bd3845f28151265ec38554763c32b05fe1c8b53dcd7eef9362c919a13b67"),
-    ("clang-llvm-6.0.1-linux-x86-64", "93a23e63cbf16bf24cbc52e9fef1291be5c4796559d90f3918c3c149ee8582bf"),
-    ("target-toolchain-2-linux-wasm", "d5cd155377b3a389430303972ff0f85b9550895b7b088a26fb9c51cb8538387c"),
-    ("target-sysroot-2-wasm", "039958041b364458d652237aaa06c12b89973ef0934819cca9d47299f1a76b64"),
-]
-=======
 _WINDOWS_DEPENDENCIES = {
     "libffi-3.2.1": ("libffi-3.2.1-mingw-w64-x86-64", "2047faedec4ca6bc074e12642ecf3a14545cbb248224ef3637965714d7e7ea5f"),
     "clang-llvm-6.0.1": ("libffi-3.2.1-mingw-w64-x86-64", "2047faedec4ca6bc074e12642ecf3a14545cbb248224ef3637965714d7e7ea5f"),
@@ -60,7 +35,6 @@
     "target-toolchain-wasm": ("target-toolchain-2-linux-wasm", "d5cd155377b3a389430303972ff0f85b9550895b7b088a26fb9c51cb8538387c"),
     "target-sysroot-wasm": ("target-sysroot-2-wasm", "039958041b364458d652237aaa06c12b89973ef0934819cca9d47299f1a76b64"),
 }
->>>>>>> 8c1068d3
 
 # `http_archives` expect a sha256 of the artifacts: https://docs.bazel.build/versions/0.17.1/be/workspace.html#http_archive.sha256
 # These can be calculated with https://linux.die.net/man/1/sha256sum on the artifacts from the Github release page (see above).
@@ -69,19 +43,19 @@
         "platform": "windows",
         "ext": "zip",
         "deps": _WINDOWS_DEPENDENCIES,
-        "sha": "13b622aa414c230df8939b3a75d11c9e748660869cfc94a76625d7d52b412e17",
+        "sha": "2eed825696fcae19c49d3a32ee5a43971dd4992c2ce99a9a2be6e88334bcf875",
     },
     "macos": {
         "platform": "macos",
         "ext": "tar.gz",
         "deps": _MACOS_DEPENDENCIES,
-        "sha": "c189f26e70ff5617700ea8a3ddc8dcf3dc9c8f80413e005e2cef61c50d6d24d5",
+        "sha": "100920f1a3352846bc5a2990c87cb71f221abf8261251632ad10c6459d962393",
     },
     "linux": {
         "platform": "linux",
         "ext": "tar.gz",
         "deps": _LINUX_DEPENDENCIES,
-        "sha": "6b89467068be9a0f8197652bc0135c83bdbec0cb2d930763c3308b470982e8e0",
+        "sha": "15eb0589aef8dcb435e4cb04ef9a3ad90b8d936118b491618a70912cef742874",
     },
 }
 
