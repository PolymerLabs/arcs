--- conflicted
+++ resolved
@@ -1,30 +1,17 @@
 load(":run_in_repo.bzl", "EXECUTION_REQUIREMENTS_TAGS", "run_in_repo", "run_in_repo_test")
 
-<<<<<<< HEAD
-=======
 def _run_schema2pkg(name, src, out, language_name, language_flag, file_extension):
     """Generates source code for the given .arcs schema file.
->>>>>>> 5006a561
 
-def _title_case(name):
-    return name[0].upper() + name[1:]
-
-def _arcs_schema(name, src, target, out):
-    """Generates entities in a supported target language via sigh schema2pkg.
+    Runs sigh schema2pkg to generate the output.
     """
-    supported = ['kotlin', 'cpp']
 
     if not src.endswith(".arcs"):
         fail("src must be a .arcs file")
 
-<<<<<<< HEAD
-    if target.lower() not in supported:
-        fail("target must be one of: [{0}]".format(", ".join(supported)))
-=======
     if out == None:
         # Clean up the output name.
         out = src.replace(".arcs", "").replace("_", "-").replace(".", "-") + file_extension
->>>>>>> 5006a561
 
     run_in_repo(
         name = name,
@@ -33,37 +20,6 @@
         deps = ["//src/tools:schema2pkg_srcs"],
         # TODO: generated header guard should contain whole workspace-relative
         # path to file.
-<<<<<<< HEAD
-        cmd = "./tools/sigh schema2pkg  --{0}" +
-              "--outdir $(dirname {OUT}) " +
-              "--outfile $(basename {OUT}) " +
-              "{SRC}".format(target.lower()),
-        progress_message = "Generating {0} entity schemas".format(_title_case(target)),
-    )
-
-def arcs_cc_schema(name, src, out = None):
-    """Generates a C++ header file for the given .arcs schema file.
-
-    Runs sigh schema2pkg to generate the output.
-    """
-    if out == None:
-        # Clean up the output name.
-        out = src.replace(".arcs", "").replace("_", "-").replace(".", "-") + ".h"
-
-    _arcs_schema(name, src, 'cpp', out)
-
-def arcs_kt_schema(name, src, out = None):
-    """Generates dataclasses in a Kotlin file for the given .arcs schema file.
-
-    Runs sigh schema2pkg to generate the output.
-    """
-    if out == None:
-        # Clean up the output name.
-        parts = src.replace(".arcs", "").replace("_", "-").replace(".", "-") .split('-')
-        out = "".join([_title_case(p) for p in parts]) + ".kt"
-
-    _arcs_schema(name, src, 'kotlin', out)
-=======
         cmd = "./tools/sigh schema2pkg " +
               language_flag + " " +
               "--outdir $(dirname {OUT}) " +
@@ -102,5 +58,4 @@
         cmd = "./tools/sigh test --bazel --file {SRC}",
         tags = EXECUTION_REQUIREMENTS_TAGS,
         deps = deps + ["//src:core_srcs"],
-    )
->>>>>>> 5006a561
+    )