--- conflicted
+++ resolved
@@ -15,11 +15,8 @@
 arcs_kt_schema(
     name = "collections_schemas",
     srcs = ["Collections.arcs"],
-<<<<<<< HEAD
+    package = "arcs.tutorials",
     deps = [":shared_schemas"],
-=======
-    package = "arcs.tutorials",
->>>>>>> 48568b53
 )
 
 arcs_kt_particles(
