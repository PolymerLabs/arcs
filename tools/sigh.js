// Copyright (c) 2017 Google Inc. All rights reserved.
// This code may only be used under the BSD style license found at
// http://polymer.github.io/LICENSE.txt
// Code distributed by Google as part of this project is also
// subject to an additional IP rights grant found at
// http://polymer.github.io/PATENTS.txt

// TODO(jopra): This is just a list of the definitions from
// './src/runtime/manifest-ast-node.js'
// There should be a way to get this at build time.
const AstNodeTypes = [
  'Annotation',
  'BigCollectionType',
  'CollectionType',
  'ReferenceType',
  'VariableType',
  'VariableTypeList',
  'SlotType',
  'Direction',
  'Import',
  'LocalName',
  'Manifest',
  'ManifestItem',
  'ManifestStorage',
  'ManifestDescription',
  'ManifestStorageItem',
  'ManifestStorageSource',
  'ManifestStorageFileSource',
  'ManifestStorageResourceSource',
  'ManifestStorageStorageSource',
  'Meta',
  'MetaName',
  'MetaStorageKey',
  'ParticleAffordance',
  'ParticleArgument',
  'ParticleArgumentDirection',
  'ParticleArgumentList',
  'ParticleHandle',
  'ParticleInterface',
  'ParticleDefinition',
  'Recipe',
  'RecipeHandle',
  'RecipeParticle',
  'Resource',
  'ResourceStart',
  'ResourceBody',
  'ResourceLine',
  'SchemaPrimitiveType',
  'SchemaSpec',
  'SchemaAlias',
  'Schema',
  'SchemaExtends',
  'SchemaField',
  'SchemaType',
  'SchemaCollectionType',
  'SchemaReferenceType',
  'SchemaPrimitiveType',
  'SchemaUnionType',
  'SchemaTupleType',
  'Interface',
  'InterfaceItem',
  'InterfaceArgument',
  'InterfaceArgumentItem',
  'InterfaceArgumentList',
  'InterfaceArgumentWithName',
  'InterfaceInterface',
  'InterfaceSlot',
  'SlotField',
  'Tag',
  'TagList',
  'TopLevelAlias',
  'Verb',
  'VerbList',
  'Version',
  'backquotedString',
  'id',
  'upperIndent',
  'lowerIndent',
  'whiteSpace',
  'eolWhiteSpace',
  'eol'
];

const assert = require('assert');
const fs = require('fs');
const os = require('os');
const path = require('path');

// Use saneSpawn or saneSpawnWithOutput instead, this is not cross-platform.
const _DO_NOT_USE_spawn = require('child_process').spawnSync;
const minimist = require('minimist');
const chokidar = require('chokidar');
const semver = require('semver');

const projectRoot = path.resolve(__dirname, '..');
process.chdir(projectRoot);

const AstReturnTypes = {};
AstNodeTypes.forEach(name => {
  AstReturnTypes[name] = `AstNode.${name}`;
});

const sources = {
  peg: [{
    grammar: 'src/runtime/manifest-parser.peg',
    output: 'src/gen/runtime/manifest-parser.ts',
    railroad: 'manifest-railroad.html',
    tspegjs: {
      noTsLint: false,
      tslintIgnores:
          'no-any, only-arrow-functions, max-line-length, trailing-comma, interface-name, switch-default, object-literal-shorthand',
      customHeader: `
// DO NOT EDIT, AUTOGENERATED from src/runtime/manifest-parser.peg
import * as AstNode from '../../runtime/manifest-ast-nodes.js';
`
    },
    returnTypes: AstReturnTypes,
  }, {
    grammar: 'src/dataflow/analysis/assertion-parser.peg',
    output: 'src/gen/dataflow/analysis/assertion-parser.ts',
    railroad: 'flow-assertion-railroad.html',
    tspegjs: {
      noTsLint: false,
      tslintIgnores:
          'no-any, only-arrow-functions, max-line-length, trailing-comma, interface-name, switch-default, object-literal-shorthand, prefer-const',
      customHeader: `
// DO NOT EDIT, AUTOGENERATED from src/dataflow/analysis/assertion-parser.peg
`
    },
  }]
};

const steps = {
  peg: [peg, railroad],
  railroad: [railroad],
  test: [peg, railroad, build, test],
  webpack: [peg, railroad, build, webpack],
  build: [peg, build],
  watch: [watch],
  lint: [peg, build, lint, tslint],
  tslint: [peg, build, tslint],
  check: [check],
  clean: [clean],
  importSpotify: [build, importSpotify],
  unit: [unit],
  health: [health],
  default: [check, peg, railroad, build, test, webpack, lint, tslint],
};

const eslintCache = '.eslint_sigh_cache';
const coverageDir = 'coverage';
// Files to be deleted by clean, if they aren't in one of the cleanDirs.
const cleanFiles = ['manifest-railroad.html', 'flow-assertion-railroad.html', eslintCache];
<<<<<<< HEAD
const cleanDirs = ['shell/build', 'shells/lib/build', 'build', 'src/gen'];
=======
const cleanDirs = ['shell/build', 'shells/lib/build', 'build', coverageDir];
>>>>>>> 139ddc34

// RE pattern to exclude when finding within project source files.
const srcExclude = /\b(node_modules|deps|build|third_party)\b/;
// RE pattern to exclude when finding within project built files.
const buildExclude = /\b(node_modules|deps|src|third_party)\b/;

function* findProjectFiles(dir, exclude, predicate) {
  const tests = [];
  for (const entry of fs.readdirSync(dir)) {
    if (entry.startsWith('.') || (exclude && exclude.test(entry))) {
      continue;
    }

    const fullPath = path.join(dir, entry);
    const stat = fs.statSync(fullPath);
    if (stat.isDirectory()) {
      yield* findProjectFiles(fullPath, exclude, predicate);
    } else if (predicate(fullPath)) {
      yield fullPath;
    }
  }
}

function readProjectFile(relativePath) {
  return fs.readFileSync(path.resolve(projectRoot, relativePath), 'utf-8');
}

function fixPathForWindows(path) {
  if (path[0] == '/') {
    return path;
  }
  return '/' + path.replace(new RegExp(String.fromCharCode(92, 92), 'g'), '/');
}

function targetIsUpToDate(relativeTarget, relativeDeps) {
  const target = path.resolve(projectRoot, relativeTarget);
  if (!fs.existsSync(target)) {
    return false;
  }

  const targetTime = fs.statSync(target).mtimeMs;
  for (const relativePath of relativeDeps) {
    if (fs.statSync(path.resolve(projectRoot, relativePath)).mtimeMs > targetTime) {
      return false;
    }
  }

  console.log(`Skipping step; '${relativeTarget}' is up-to-date`);
  return true;
}


function check() {
  const nodeRequiredVersion = require('../package.json').engines.node;
  const npmRequiredVersion = require('../package.json').engines.npm;

  if (!semver.satisfies(process.version, nodeRequiredVersion)) {
    throw new Error(`at least node ${nodeRequiredVersion} is required, you have ${process.version}`);
  }

  const npmCmd = saneSpawnWithOutput('npm', ['-v']);
  const npmVersion = String(npmCmd.stdout);
  if (!semver.satisfies(npmVersion, npmRequiredVersion)) {
    throw new Error(`at least npm ${npmRequiredVersion} is required, you have ${npmVersion}`);
  }

  return true;
}

function clean() {
  for (const file of cleanFiles) {
    if (fs.existsSync(file)) {
      fs.unlinkSync(file);
      console.log('Removed', file);
    }
  }

  const recursiveDelete = (dir) => {
    for (let entry of fs.readdirSync(dir)) {
      entry = path.join(dir, entry);
      if (fs.statSync(entry).isDirectory()) {
        recursiveDelete(entry);
      } else {
        fs.unlinkSync(entry);
      }
    }
    fs.rmdirSync(dir);
  };
  for (const buildDir of cleanDirs) {
    if (fs.existsSync(buildDir)) {
      recursiveDelete(buildDir);
      console.log('Removed', buildDir);
    }
  }
  return true;
}

// Run unit tests on the parts of this tool itself.
function unit() {
  const dummySrc = 'src/foo.js';
  const dummyDest = 'build/foo.js';
  const success = linkUnit(dummySrc, dummyDest);
  if (fs.existsSync(dummySrc)) {
    fs.unlinkSync(dummySrc);
  }
  if (fs.existsSync(dummyDest)) {
    fs.unlinkSync(dummyDest);
  }
  return success;
}

function linkUnit(dummySrc, dummyDest) {
  fs.writeFileSync(dummySrc, 'Just some nonsense');

  if (!link([dummySrc])) {
    console.error('Dummy link failed when it should have succeeded.');
    return false;
  }

  if (!fs.existsSync(dummyDest)) {
    console.error('Dummy link succeeded, but new hard link does not exist.');
    return false;
  }

  if (!link([dummySrc])) {
    console.error('Attempted idempotent link failed when it should have succeeded.');
    return false;
  }

  fs.unlinkSync(dummyDest);
  fs.writeFileSync(dummyDest, 'Some different nonsense, a bit longer this time');

  if (!link([dummySrc])) {
    console.error('Differing destination exists, but link failed');
    return false;
  }
  return true;
}

function peg() {
  const peg = require('pegjs');
  const tsPegjsPlugin = require('ts-pegjs');

  for (const pegsrc of sources.peg) {
    if (targetIsUpToDate(pegsrc.output, [pegsrc.grammar])) {
      continue;
    }

    const source = peg.generate(readProjectFile(pegsrc.grammar), {
      format: 'bare',
      output: 'source',
      trace: false,
      plugins: [tsPegjsPlugin], // Used by manifest-parser
      tspegjs: pegsrc.tspegjs,
      returnTypes: pegsrc.returnTypes
    });
    const outputFile = path.resolve(projectRoot, pegsrc.output);
    const dir = path.dirname(outputFile);
    if (!fs.existsSync(dir)) {
        fs.mkdirSync(dir, {recursive: true});
    }
    fs.writeFileSync(outputFile, source);
  }
  return true;
}

function railroad() {
  // railroad rendering logic taken from GrammKit/cli.js
  const {transform} = require('grammkit/lib/util');
  const handlebars = require('handlebars');

  const diagramStyle = 'node_modules/grammkit/app/diagram.css';
  const appStyle = 'node_modules/grammkit/app/app.css';
  const baseTemplate = 'node_modules/grammkit/template/viewer.html';

  for (const pegsrc of sources.peg) {
    const deps = [pegsrc.grammar, diagramStyle, appStyle, baseTemplate];
    if (targetIsUpToDate(pegsrc.railroad, deps)) {
      continue;
    }
  
    const result = transform(readProjectFile(pegsrc.grammar));
    const grammars = result.procesedGrammars.map(({rules, references, name}) => {
      rules = rules.map(function(rule) {
        const ref = references[rule.name] || {};
        return {
          name: rule.name,
          diagram: rule.diagram,
          usedBy: ref.usedBy,
          references: ref.references
        };
      });
  
      return {name, rules};
    });
  
    const data = {
      title: `Railroad diagram for ${pegsrc.grammar}`,
      style: readProjectFile(diagramStyle) + '\n' + readProjectFile(appStyle),
      grammars: grammars
    };
    const template = handlebars.compile(readProjectFile(baseTemplate));
    fs.writeFileSync(path.resolve(projectRoot, pegsrc.railroad), template(data));
  }
  return true;
}

function build() {
  if (!tsc()) {
    console.log('build::tsc failed');
    return false;
  }

  if (!link(findProjectFiles('src', null, fullPath => /\.js$/.test(fullPath)))) {
    console.log('build::link failed');
    return false;
  }

  return true;
}

function tsc() {
  const result = saneSpawnWithOutput('node_modules/.bin/tsc', ['--diagnostics'], {});
  if (result.status) {
    console.log(result.stdout);
  }
  return result;
}

function makeLink(src, dest) {
  try {
    // First we have to ensure the entire path is there.
    const dir = path.dirname(dest);
    if (!fs.existsSync(dir)) {
      fs.mkdirSync(dir, {recursive: true});
    }
    fs.linkSync(src, dest);
  } catch (lerr) {
    console.error(`Error linking ${src} to ${dest} ${lerr.message}`);
    return false;
  }
  return true;
}

function link(srcFiles) {
  let success = true;
  for (const src of srcFiles) {
    const srcStats = fs.statSync(src);
    const dest = src.replace('src', 'build');
    try {
      const destStats = fs.statSync(dest);
      // This would have thrown if dest didn't exist, so it does.
      if (JSON.stringify(srcStats) !== JSON.stringify(destStats)) {
        // They aren't the same. This is likely due to switching branches.
        // Just remove the destination and make the link.
        fs.unlinkSync(dest);
        if (!makeLink(src, dest)) {
          success = false;
        }
      }
    } catch (err) {
      // If the error was that the dest does not exist, we make the link.
      if (err.code === 'ENOENT') {
        if (!makeLink(src, dest)) {
          success = false;
        }
      } else {
        console.error(`Unexpected stat error: ${err.message}`);
        success = false;
      }
    }
  }
  return success;
}

function tslint(args) {
  const options = minimist(args, {
    boolean: ['fix'],
  });

  const fixArgs = options.fix ? ['--fix'] : [];

  const result = saneSpawnWithOutput('node_modules/.bin/tslint', ['-p', '.', ...fixArgs], {});
  if (result.status) {
    console.log(result.stdout);
  }
  return result;
}

function lint(args) {
  const CLIEngine = require('eslint').CLIEngine;

  const options = minimist(args, {
    boolean: ['fix'],
  });

  const jsSources = [...findProjectFiles(process.cwd(), srcExclude, fullPath => {
    if (/build/.test(fullPath) || /server/.test(fullPath) || /dist/.test(fullPath)) {
      return false;
    }
    return /\.js$/.test(fullPath);
  })];

  const cli = new CLIEngine({
    useEsLintRc: false,
    configFile: '.eslintrc.js',
    fix: options.fix,
    cacheLocation: eslintCache,
    cache: true
  });
  const report = cli.executeOnFiles(jsSources);
  const formatter = cli.getFormatter();
  console.log(formatter(report.results));

  if (options.fix) {
    CLIEngine.outputFixes(report);
  }

  return report.errorCount == 0;
}

function webpack() {
  const result = saneSpawnWithOutput('npm', ['run', 'build:webpack'], {});
  if (result.status) {
    console.log(result.stdout);
  }
  return result;
}

function spawnWasSuccessful(result) {
  if (result.status === 0 && !result.error) {
    return true;
  }
  for (const x of [result.stdout, result.stderr]) {
    if (x) {
      console.warn(x.toString().trim());
    }
  }
  if (result.error) {
    console.warn(result.error);
  }
  return false;
}

// make spawn work more or less the same way cross-platform
function saneSpawn(cmd, args, opts) {
  cmd = path.normalize(cmd);
  opts = opts || {};
  opts.shell = true;
  // it's OK, I know what I'm doing
  const result = _DO_NOT_USE_spawn(cmd, args, opts);
  return spawnWasSuccessful(result);
}

// make spawn work more or less the same way cross-platform
function saneSpawnWithOutput(cmd, args, opts) {
  cmd = path.normalize(cmd);
  opts = opts || {};
  opts.shell = true;
  // it's OK, I know what I'm doing
  const result = _DO_NOT_USE_spawn(cmd, args, opts);
  if (!spawnWasSuccessful(result)) {
    return false;
  }
  return {status: result.status == 0, stdout: result.stdout.toString()};
}

function rot13(str) {
  const input = 'ABCDEFGHIJKLMNOPQRSTUVWXYZabcdefghijklmnopqrstuvwxyz'.split('');
  const output = 'NOPQRSTUVWXYZABCDEFGHIJKLMnopqrstuvwxyzabcdefghijklm'.split('');
  const lookup = input.reduce((m, k, i) => Object.assign(m, {[k]: output[i]}), {});
  return str.split('').map(x => lookup[x] || x).join('');
}

function test(args) {
  const options = minimist(args, {
    string: ['grep'],
    inspect: ['inspect'],
    explore: ['explore'],
    coverage: ['coverage'],
    exceptions: ['exceptions'],
    boolean: ['manual', 'all'],
    repeat: ['repeat'],
    alias: {g: 'grep'},
  });

  const testsInDir = dir => findProjectFiles(dir, buildExclude, fullPath => {
    // TODO(wkorman): Integrate shell testing more deeply into sigh testing. For
    // now we skip including shell tests in the normal sigh test flow and intend
    // to instead run them via a separate 'npm test' command.
    if (fullPath.startsWith(path.normalize(`${dir}/shell`))) {
      return false;
    }
    // TODO(sjmiles): `artifacts` was moved from `arcs\shell\` to `arcs`, added
    // this statement to match the above filter.
    if (fullPath.startsWith(path.normalize(`${dir}/artifacts/`))) {
      return false;
    }
    const isSelectedTest = options.all || (options.manual == fullPath.includes('manual_test'));
    return /-tests?.js$/.test(fullPath) && isSelectedTest;
  });

  function buildTestRunner() {
    const tempDir = fs.mkdtempSync(path.join(os.tmpdir(), 'sigh-'));
    const chain = [];
    const mochaInstanceFile = fixPathForWindows(path.resolve(__dirname, '../src/platform/mocha-node.js'));
    for (const test of testsInDir(process.cwd())) {
      chain.push(`
        import {mocha} from '${mochaInstanceFile}';
        mocha.suite.emit('pre-require', global, '${test}', mocha);
      `);
      chain.push(`
        import '${fixPathForWindows(test)}';
      `);
      chain.push(`
        import {mocha} from '${mochaInstanceFile}';
        mocha.suite.emit('require', null, '${test}', mocha);
        mocha.suite.emit('post-require', global, '${test}', mocha);
      `);
    }
    const chainImports = chain.map((entry, i) => {
      const file = path.join(tempDir, `chain${i}.js`);
      fs.writeFileSync(file, entry);
      return `import '${fixPathForWindows(file)}';`;
    });
    if (options.explore) {
      chainImports.push(`
      import {DevtoolsConnection} from '${fixPathForWindows(path.resolve(__dirname, '../build/runtime/debug/devtools-connection.js'))}';
      console.log("Waiting for Arcs Explorer");
      DevtoolsConnection.ensure();
    `);
    }
    const runner = `
      import {mocha} from '${mochaInstanceFile}';
      ${chainImports.join('\n      ')}
      (async () => {
        ${options.explore ? 'await DevtoolsConnection.onceConnected;' : ''}
        let runner = mocha
            .grep(${JSON.stringify(options.grep || '')})
            .run(function(failures) {
              process.on("exit", function() {
                process.exit(failures > 0 ? 1 : 0);
              });
            });
        process.on('unhandledRejection', (reason, promise) => {
          runner.abort();
          throw reason;
        });
      })();
    `;
    const runnerFile = path.join(tempDir, 'runner.js');
    fs.writeFileSync(runnerFile, runner);
    return runnerFile;
  }

  const extraFlags = [];
  if (options.inspect) {
    extraFlags.push('--inspect-brk');
  }
  if (options.exceptions) {
    extraFlags.push('--print_all_exceptions');
  }

  const runner = buildTestRunner();
  // Spawn processes as needed to repeat tests specified by 'repeat' flag.
  const repeatCount = parseInt(JSON.stringify(options.repeat || 1));
  const testResults = [];
  const failedRuns = [];
  for (let i = 1; i < repeatCount + 1; i++) {
    console.log('RUN %s STARTING [%s]:', i, (new Date).toLocaleTimeString());
    const coveragePrefix = options.coverage ? `NODE_V8_COVERAGE=${coverageDir} node_modules/.bin/c8 -r html` : '';
    const testResult = saneSpawn(
        `${coveragePrefix} node`,
        [
          '--experimental-modules',
          '--trace-warnings',
          '--no-deprecation',
          ...extraFlags,
          '--loader',
          fixPathForWindows(path.join(__dirname, 'custom-loader.mjs')),
          '-r',
          'source-map-support/register.js',
          runner
        ],
        {stdio: 'inherit'});
    if (testResult === false) {
      failedRuns.push(i);
    }
    testResults.push(testResult);
  }
  console.log('%s runs completed. %s runs failed.', repeatCount, failedRuns.length);
  if (failedRuns.length > 0) {
    console.log('Failed runs: ', failedRuns);
  }
  if (options.coverage) {
    console.log(`Visit 'file:///${process.cwd()}/coverage/index.html' in the browser for a coverage report.`);
  }
  return testResults;
}

function importSpotify(args) {
  return saneSpawn('node', [
    '--experimental-modules',
    '--trace-warnings',
    '--loader', fixPathForWindows(path.join(__dirname, 'custom-loader.mjs')),
    './tools/spotify-importer.js',
    ...args
  ], {stdio: 'inherit'});
}

// Watches for file changes, then runs the `arg` steps.
function watch([arg, ...moreArgs]) {
  const watcher = chokidar.watch('.', {
    ignored: new RegExp(`(node_modules|build/|.git|${eslintCache})`),
    persistent: true
  });
  let timerId = 0;
  const changes = new Set();
  watcher.on('change', path => {
    if (timerId) {
      clearTimeout(timerId);
    }
    changes.add(path);
    timerId = setTimeout(() => {
      console.log(`\nRebuilding due to changes to:\n  ${[...changes].join('\n  ')}`);
      changes.clear();
      runSteps(arg || 'webpack', moreArgs);
      timerId = 0;
    }, 500);
  });

  // TODO: Is there a better way to keep the process alive?
  const forever = () => {
    setTimeout(forever, 60 * 60 * 1000);
  };
  forever();
  // Never resolved.
  return new Promise(() => {});
}

function health(args) {

  const options = minimist(args, {
    migration: ['migration'],
    types: ['types'],
    tests: ['tests'],
    points: ['points']
  });

  if ((options.migration && 1 || 0) + (options.types && 1 || 0) + (options.tests && 1 || 0) > 1) {
    console.error('Please select only one detailed report at a time');
    return;
  }

  const migrationFiles = () => [...findProjectFiles(
      'src', null, fullPath => fullPath.endsWith('.js')
          && !fullPath.includes('/artifacts/')
          && !fullPath.includes('/runtime/build/'))];

  if (options.migration) {
    console.log('JS files to migrate:\n');
    return saneSpawn('node_modules/.bin/sloc', ['-details', '--keys source', ...migrationFiles()], {stdio: 'inherit'});
  }

  if (options.types) {
    return saneSpawn('node_modules/.bin/type-coverage', ['--strict', '--detail'], {stdio: 'inherit'});
  }

  if (options.tests) {
    runSteps('test', ['--coverage']);
    return saneSpawn('node_modules/.bin/c8', ['report'], {stdio: 'inherit'});
  }

  // Generating coverage report from tests.
  runSteps('test', ['--coverage']);

  const line = () => console.log('-'.repeat(65));

  line();
  console.log('| Category\t\t| Result\t| Detailed report\t|');
  line();

  const slocOutput = saneSpawnWithOutput('node_modules/.bin/sloc', ['--detail', '--keys source', ...migrationFiles()]).stdout;
  const jsLocCount = String(slocOutput).match(/Source *: *(\d+)/)[1];
  console.log(`| JS LOC to migrate \t| ${jsLocCount} \t\t| health --migration\t|`);

  const c8Output = saneSpawnWithOutput('node_modules/.bin/c8', ['report']).stdout;
  const testCovPercent = String(c8Output).match(/All files *\| *([.\d]+)/)[1];
  console.log(`| Test Coverage \t| ${testCovPercent}%\t| health --tests\t|`);

  const typeCoverageOutput = saneSpawnWithOutput('node_modules/.bin/type-coverage', ['--strict']).stdout;
  const typeCovPercent = String(typeCoverageOutput).match(/(\d+\.\d+)%/)[1];
  console.log(`| Type Coverage \t| ${typeCovPercent}%\t| health --types\t|`);

  line();

  if (options.points) {
    // For go/arcs-paydown, team tech-debt paydown exercise.
    const points = (100 - Number(testCovPercent)) + (100 - Number(typeCovPercent)) + Number(jsLocCount) / 100;
    console.log(`| Points available \t| ${points}\t\t| go/arcs-paydown \t|`);

    line();
  }

  return true;
}

// Runs a chain of `[[fun, args]]` by calling `fun(args)`, logs emoji, and returns whether
// all the functions returned `true`.
function runFuns(funsAndArgs) {
  console.log('😌');
  let result = false;
  try {
    for (const [fun, args] of funsAndArgs) {
      console.log(`🙋 ${fun.name} ${args.join(' ')}`);
      if (!fun(args)) {
        console.log(`🙅 ${fun.name}`);
        return;
      }
      console.log(`🙆 ${fun.name}`);
    }
    result = true;
  } catch (e) {
    console.error(e);
  } finally {
    console.log(result ? `🎉  ${rot13('Nqinapr Nhfgenyvn!')} 🇳🇿` : '😱');
  }
  return result;
}

// Looks up steps for a given command and runs them one by one.
// Only the last step gets args. E.g. runSteps('test', ['--inspect']);
function runSteps(command, args) {
  const funs = steps[command];
  if (funs === undefined) {
    console.log(`Unknown command: '${command}'`);
    console.log('Available commands are:', Object.keys(steps).join(', '));
    process.exit(2);
  }
  
  // To avoid confusion, only the last step gets args.
  const funsAndArgs = funs.map(fun => [fun, fun == funs[funs.length - 1] ? args : []]);
  const result = runFuns(funsAndArgs);
  process.on('exit', function() {
    process.exit(result ? 0 : 1);
  });
  return result;
}

runSteps(process.argv[2] || 'default', process.argv.slice(3));<|MERGE_RESOLUTION|>--- conflicted
+++ resolved
@@ -151,11 +151,7 @@
 const coverageDir = 'coverage';
 // Files to be deleted by clean, if they aren't in one of the cleanDirs.
 const cleanFiles = ['manifest-railroad.html', 'flow-assertion-railroad.html', eslintCache];
-<<<<<<< HEAD
-const cleanDirs = ['shell/build', 'shells/lib/build', 'build', 'src/gen'];
-=======
-const cleanDirs = ['shell/build', 'shells/lib/build', 'build', coverageDir];
->>>>>>> 139ddc34
+const cleanDirs = ['shell/build', 'shells/lib/build', 'build', 'src/gen', coverageDir];
 
 // RE pattern to exclude when finding within project source files.
 const srcExclude = /\b(node_modules|deps|build|third_party)\b/;
