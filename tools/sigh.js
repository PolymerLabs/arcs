// Copyright (c) 2017 Google Inc. All rights reserved.
// This code may only be used under the BSD style license found at
// http://polymer.github.io/LICENSE.txt
// Code distributed by Google as part of this project is also
// subject to an additional IP rights grant found at
// http://polymer.github.io/PATENTS.txt

const fs = require('fs');
const os = require('os');
const path = require('path');

// Use saneSpawn or saneSpawnWithOutput instead, this is not cross-platform.
const _DO_NOT_USE_spawn = require('child_process').spawnSync;
const minimist = require('minimist');
const chokidar = require('chokidar');
const semver = require('semver');

const projectRoot = path.resolve(__dirname, '..');
process.chdir(projectRoot);

const sources = {
  peg: {
    grammar: 'runtime/manifest-parser.peg',
    output: 'runtime/build/manifest-parser.js',
    railroad: 'manifest-railroad.html',
  },
  pack: {
    inputs: [
      'shell/source/worker-entry.js',
      'shell/source/ArcsLib.js',
      'shell/source/Tracelib.js'
    ],
    buildDir: 'shell/build',
  }
};

const steps = {
  peg: [peg, railroad],
  railroad: [railroad],
  test: [peg, railroad, tsc, test],
  webpack: [peg, railroad, tsc, webpack],
  watch: [watch],
  lint: [lint],
  check: [check],
  clean: [clean],
  default: [check, peg, railroad, tsc, test, webpack, lint],
};

// Paths to `watch` for the `watch` step.
const watchPaths = [
  './platform',
  './runtime',
  './strategizer',
  './tracelib',
];

const watchDefault = 'webpack';

const eslintCache = '.eslint_sigh_cache';

const output = console;

function* findProjectFiles(dir, predicate) {
  let tests = [];
  for (let entry of fs.readdirSync(dir)) {
    if (/\b(node_modules|deps|build|third_party)\b/.test(entry) ||
        entry.startsWith('.')) {
      continue;
    }

    let fullPath = path.join(dir, entry);
    let stat = fs.statSync(fullPath);
    if (stat.isDirectory()) {
      yield* findProjectFiles(fullPath, predicate);
    } else if (predicate(fullPath)) {
      yield fullPath;
    }
  }
}

function readProjectFile(relativePath) {
  return fs.readFileSync(path.resolve(projectRoot, relativePath), 'utf-8');
}

function targetIsUpToDate(relativeTarget, relativeDeps) {
  let target = path.resolve(projectRoot, relativeTarget);
  if (!fs.existsSync(target)) {
    return false;
  }

  let targetTime = fs.statSync(target).mtimeMs;
  for (let relativePath of relativeDeps) {
    if (fs.statSync(path.resolve(projectRoot, relativePath)).mtimeMs >=
        targetTime) {
      return false;
    }
  }

  console.log(`Skipping step; '${relativeTarget}' is up-to-date`);
  return true;
}


function check() {
  const nodeRequiredVersion = require('../package.json').engines.node;
  const npmRequiredVersion = require('../package.json').engines.npm;

  if (!semver.satisfies(process.version, nodeRequiredVersion)) {
    throw new Error(`at least node ${
        nodeRequiredVersion} is required, you have ${process.version}`);
  }

  const npmCmd = saneSpawnWithOutput('npm', ['-v']);
  const npmVersion = String(npmCmd.stdout);
  if (!semver.satisfies(npmVersion, npmRequiredVersion)) {
    throw new Error(`at least npm ${npmRequiredVersion} is required, you have ${
        npmVersion}`);
  }

  return true;
}

function clean() {
  for (let file of [sources.peg.output, sources.peg.railroad, eslintCache]) {
    if (fs.existsSync(file)) {
      fs.unlinkSync(file);
      console.log('Removed', file);
    }
  }

  let recursiveDelete = (dir) => {
    for (let entry of fs.readdirSync(dir)) {
      entry = path.join(dir, entry);
      if (fs.statSync(entry).isDirectory()) {
        recursiveDelete(entry);
      } else {
        fs.unlinkSync(entry);
      }
    }
    fs.rmdirSync(dir);
  };
  for (let buildDir of [sources.pack.buildDir]) {
    if (fs.existsSync(buildDir)) {
      recursiveDelete(buildDir);
      console.log('Removed', buildDir);
    }
  }
}

function peg() {
  const peg = require('pegjs');

  if (targetIsUpToDate(sources.peg.output, [sources.peg.grammar])) {
    return true;
  }

  let source = peg.generate(readProjectFile(sources.peg.grammar), {
    format: 'bare',
    output: 'source',
  });
  let outputFile = path.resolve(projectRoot, sources.peg.output);
  let dir = path.dirname(outputFile);
  if (!fs.existsSync(dir)) {
    fs.mkdirSync(dir);
  }
  fs.writeFileSync(outputFile, 'export const parser = ' + source);
  return true;
}

function railroad() {
  // railroad rendering logic taken from GrammKit/cli.js
  const {transform} = require('grammkit/lib/util');
  const handlebars = require('handlebars');

  let diagramStyle = 'node_modules/grammkit/app/diagram.css';
  let appStyle = 'node_modules/grammkit/app/app.css';
  let baseTemplate = 'node_modules/grammkit/template/viewer.html';

  let deps = [sources.peg.grammar, diagramStyle, appStyle, baseTemplate];
  if (targetIsUpToDate(sources.peg.railroad, deps)) {
    return true;
  }

  let result = transform(readProjectFile(sources.peg.grammar));
  let grammars = result.procesedGrammars.map(({rules, references, name}) => {
    rules = rules.map(function(rule) {
      const ref = references[rule.name] || {};
      return {
        name: rule.name,
        diagram: rule.diagram,
        usedBy: ref.usedBy,
        references: ref.references
      };
    });

    return {name, rules};
  });

  let data = {
    title: `Railroad diagram for ${sources.peg.grammar}`,
    style: readProjectFile(diagramStyle) + '\n' + readProjectFile(appStyle),
    grammars: grammars
  };
  let template = handlebars.compile(readProjectFile(baseTemplate));
  fs.writeFileSync(
      path.resolve(projectRoot, sources.peg.railroad), template(data));

  return true;
}

async function tsc() {
  return saneSpawn('tsc', [], {});
}

async function lint(args) {
  const CLIEngine = require('eslint').CLIEngine;

  let options = minimist(args, {
    boolean: ['fix'],
  });

<<<<<<< HEAD
  let jsSources =
      [...findProjectFiles(process.cwd(), fullPath => /\.js$/.test(fullPath))];
=======
  let jsSources = [...findProjectFiles(process.cwd(), fullPath => {
    if (/intermediate/.test(fullPath)) {
      return false;
    }
    return /\.js$/.test(fullPath);
  })];
>>>>>>> 1d47c52d

  const cli = new CLIEngine({
    useEsLintRc: false,
    configFile: '.eslintrc.js',
    fix: options.fix,
    cacheLocation: eslintCache,
    cache: true
  });
  let report = cli.executeOnFiles(jsSources);
  let formatter = cli.getFormatter();
  console.log(formatter(report.results));

  if (options.fix) {
    CLIEngine.outputFixes(report);
  }

  return report.errorCount == 0;
}

async function webpack() {
  const webpack = require('webpack');

  let node = {
    fs: 'empty',
    mkdirp: 'empty',
    minimist: 'empty',
  };

  let buildDir = path.resolve(projectRoot, sources.pack.buildDir);
  if (!fs.existsSync(buildDir)) {
    fs.mkdirSync(buildDir);
  }

  for (let file of sources.pack.inputs) {
    await new Promise((resolve, reject) => {
      webpack(
          {
            entry: path.resolve(projectRoot, file),
            output: {
              filename: `${sources.pack.buildDir}/${path.basename(file)}`,
            },
            node,
            devtool: 'sourcemap',
          },
          (err, stats) => {
            if (err) {
              reject(err);
            }
            console.log(
                stats.toString({colors: true, verbose: false, chunks: false}));
            resolve();
          });
    });
  }
  return true;
}

// make spawn work more or less the same way cross-platform
function saneSpawn(cmd, args, opts) {
  cmd = path.normalize(cmd);
  opts = opts || {};
  opts.shell = true;
  // it's OK, I know what I'm doing
  let result = _DO_NOT_USE_spawn(cmd, args, opts);
  if (result.error) {
    console.warn(result.error);
    return false;
  }
  return result.status == 0;
}

// make spawn work more or less the same way cross-platform
function saneSpawnWithOutput(cmd, args, opts) {
  cmd = path.normalize(cmd);
  opts = opts || {};
  opts.shell = true;
  // it's OK, I know what I'm doing
  let result = _DO_NOT_USE_spawn(cmd, args, opts);
  if (result.error) {
    console.warn(result.error);
    return false;
  }
  return {status: result.status == 0, stdout: result.stdout};
}

function rot13(str) {
  let input = 'ABCDEFGHIJKLMNOPQRSTUVWXYZabcdefghijklmnopqrstuvwxyz'.split('');
  let output = 'NOPQRSTUVWXYZABCDEFGHIJKLMnopqrstuvwxyzabcdefghijklm'.split('');
  let lookup =
      input.reduce((m, k, i) => Object.assign(m, {[k]: output[i]}), {});
  return str.split('').map(x => lookup[x] || x).join('');
}

function test(args) {
  let options = minimist(args, {
    string: ['grep'],
    inspect: ['inspect'],
    explore: ['explore'],
    exceptions: ['exceptions'],
    boolean: ['manual'],
    alias: {g: 'grep'},
  });

  const testsInDir = dir => findProjectFiles(dir, fullPath => {
    // runtime tests are compiled into intermediate/
    if (fullPath.startsWith(path.normalize(`${dir}/runtime/`))) return false;
    // TODO(wkorman): Integrate shell testing more deeply into sigh testing. For
    // now we skip including shell tests in the normal sigh test flow and intend
    // to instead run them via a separate 'npm test' command.
    if (fullPath.startsWith(path.normalize(`${dir}/shell/`))) {
      return false;
    }
    // TODO(sjmiles): `artifacts` was moved from `arcs\shell\` to `arcs`, added
    // this statement to match the above filter.
    if (fullPath.startsWith(path.normalize(`${dir}/artifacts/`))) {
      return false;
    }
    const isSelectedTest = options.manual == fullPath.includes('manual_test');
    return /-tests?.js$/.test(fullPath) && isSelectedTest;
  });

  function fixPathForWindows(path) {
    if (path[0] == '/') {
      return path;
    }
    return '/' +
        path.replace(new RegExp(String.fromCharCode(92, 92), 'g'), '/');
  }

  function buildTestRunner() {
    let tempDir = fs.mkdtempSync(path.join(os.tmpdir(), 'sigh-'));
    let chain = [];
    let mochaInstanceFile =
        fixPathForWindows(path.resolve(__dirname, '../platform/mocha-node.js'));
    for (let test of testsInDir(process.cwd())) {
      chain.push(`
        import {mocha} from '${mochaInstanceFile}';
        mocha.suite.emit('pre-require', global, '${test}', mocha);
      `);
      chain.push(`
        import '${fixPathForWindows(test)}';
      `);
      chain.push(`
        import {mocha} from '${mochaInstanceFile}';
        mocha.suite.emit('require', null, '${test}', mocha);
        mocha.suite.emit('post-require', global, '${test}', mocha);
      `);
    }
    let chainImports = chain.map((entry, i) => {
      let file = path.join(tempDir, `chain${i}.js`);
      fs.writeFileSync(file, entry);
      return `import '${fixPathForWindows(file)}';`;
    });
    if (options.explore) {
      chainImports.push(`
      import {DevtoolsConnection} from '${
          fixPathForWindows(path.resolve(
              __dirname, '../runtime/debug/devtools-connection.js'))}';
      console.log("Waiting for Arcs Explorer");
      DevtoolsConnection.ensure();
    `);
    }
    let runner = `
      import {mocha} from '${mochaInstanceFile}';
      ${chainImports.join('\n      ')}
      (async () => {
        ${options.explore ? 'await DevtoolsConnection.onceConnected;' : ''}
        let runner = mocha
            .grep(${JSON.stringify(options.grep || '')})
            .run(function(failures) {
              process.on("exit", function() {
                process.exit(failures > 0 ? 1 : 0);
              });
            });
        process.on('unhandledRejection', (reason, promise) => {
          runner.abort();
          throw reason;
        });
      })();
    `;
    let runnerFile = path.join(tempDir, 'runner.js');
    fs.writeFileSync(runnerFile, runner);
    return runnerFile;
  }

  let extraFlags = [];
  if (options.inspect) {
    extraFlags.push('--inspect-brk');
  }
  if (options.exceptions) {
    extraFlags.push('--print_all_exceptions');
  }

  let runner = buildTestRunner();
  return saneSpawn(
      'node',
      [
        '--experimental-modules',
        '--trace-warnings',
        ...extraFlags,
        '--loader',
        fixPathForWindows(path.join(__dirname, 'custom-loader.mjs')),
        runner
      ],
      {stdio: 'inherit'});
}


// Watches `watchPaths` for changes, then runs the `arg` steps.
async function watch([arg, ...moreArgs]) {
  let funs = steps[arg || watchDefault];
  let funsAndArgs =
      funs.map(fun => [fun, fun == funs[funs.length - 1] ? moreArgs : []]);
  let watcher = chokidar.watch(
      '.', {ignored: /(node_modules|\/build\/|\.git)/, persistent: true});
  let version = 0;
  let task = Promise.resolve(true);
  let changes = new Set();
  watcher.on('change', async (path, stats) => {
    let current = ++version;
    changes.add(path);
    await task;
    if (current <= version) {
      console.log(
          `\nRebuilding due to changes to:\n  ${[...changes].join('  \n')}`);
      changes.clear();
      task = run(funsAndArgs);
    }
  });

  // TODO: Is there a better way to keep the process alive?
  let forever = () => {
    setTimeout(forever, 60 * 60 * 1000);
  };
  forever();
  // Never resolved.
  return new Promise(() => {});
}

// Runs a chain of `[[fun, args]]` by calling `fun(args)`, logs emoji, and returns whether
// all the functions returned `true`.
async function run(funsAndArgs) {
  console.log('😌');
  let result = false;
  try {
    for (let [fun, args] of funsAndArgs) {
      console.log(`🙋 ${fun.name} ${args.join(' ')}`);
      if (!await fun(args)) {
        console.log(`🙅 ${fun.name}`);
        return;
      }
      console.log(`🙆 ${fun.name}`);
    }
    result = true;
  } catch (e) {
    console.error(e);
  } finally {
    console.log(result ? `🎉  ${rot13('Nqinapr Nhfgenyvn!')} 🇳🇿` : '😱');
  }
  return result;
}

(async () => {
  let command = process.argv[2] || 'default';
  let funs = steps[command];
  if (funs === undefined) {
    console.log(`Unknown command: '${command}'`);
    console.log('Available commands are:', Object.keys(steps).join(', '));
    return;
  }

  // To avoid confusion, only the last step gets args.
  let funsAndArgs = funs.map(
      fun => [fun, fun == funs[funs.length - 1] ? process.argv.slice(3) : []]);
  let result = await run(funsAndArgs);
  process.on('exit', function() {
    process.exit(result ? 0 : 1);
  });
})();<|MERGE_RESOLUTION|>--- conflicted
+++ resolved
@@ -219,17 +219,12 @@
     boolean: ['fix'],
   });
 
-<<<<<<< HEAD
-  let jsSources =
-      [...findProjectFiles(process.cwd(), fullPath => /\.js$/.test(fullPath))];
-=======
   let jsSources = [...findProjectFiles(process.cwd(), fullPath => {
     if (/intermediate/.test(fullPath)) {
       return false;
     }
     return /\.js$/.test(fullPath);
   })];
->>>>>>> 1d47c52d
 
   const cli = new CLIEngine({
     useEsLintRc: false,
