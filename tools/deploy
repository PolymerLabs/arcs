#!/usr/bin/env sh

# Build typedocs
npm run build:typedoc
# Track Version
git log -n 1 > VERSION
# Produce build artifacts
tools/sigh webpack
# Move deployment artifacts to project root
mv tools/deployment/* .
<<<<<<< HEAD
mv tools/deployment/.gitignore ./.gitignore
=======
mv tools/deployment/.gitignore .gitignore
>>>>>>> 95fad3ce
<|MERGE_RESOLUTION|>--- conflicted
+++ resolved
@@ -8,8 +8,4 @@
 tools/sigh webpack
 # Move deployment artifacts to project root
 mv tools/deployment/* .
-<<<<<<< HEAD
-mv tools/deployment/.gitignore ./.gitignore
-=======
 mv tools/deployment/.gitignore .gitignore
->>>>>>> 95fad3ce
