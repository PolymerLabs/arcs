--- conflicted
+++ resolved
@@ -1,5 +1,3 @@
-<<<<<<< HEAD
-=======
 # FROM timbru31/java-node:8-slim
 FROM ubuntu:xenial
 
@@ -19,7 +17,6 @@
 RUN apt-get update && apt-get upgrade -y && apt-get install -y \
       apt-transport-https \
       ca-certificates
->>>>>>> 80dafa6b
 
 # Install Bazel
 #  Reference: https://docs.bazel.build/versions/master/install-ubuntu.html
